--- conflicted
+++ resolved
@@ -7,11 +7,7 @@
 #if V8_OS_LINUX || V8_OS_FREEBSD
 #include <signal.h>
 #include <ucontext.h>
-<<<<<<< HEAD
-#elif V8_OS_MACOSX || V8_OS_IOS
-=======
 #elif V8_OS_DARWIN
->>>>>>> d631c1ef
 #include <signal.h>
 #include <sys/ucontext.h>
 #elif V8_OS_WIN
@@ -44,11 +40,7 @@
 namespace {
 constexpr Register scratch = r10;
 bool g_test_handler_executed = false;
-<<<<<<< HEAD
-#if V8_OS_LINUX || V8_OS_MACOSX || V8_OS_IOS || V8_OS_FREEBSD
-=======
 #if V8_OS_LINUX || V8_OS_DARWIN || V8_OS_FREEBSD
->>>>>>> d631c1ef
 struct sigaction g_old_segv_action;
 struct sigaction g_old_fpe_action;
 struct sigaction g_old_bus_action;  // We get SIGBUS on Mac sometimes.
@@ -105,11 +97,7 @@
   }
 
   void InstallFallbackHandler() {
-<<<<<<< HEAD
-#if V8_OS_LINUX || V8_OS_MACOSX || V8_OS_IOS || V8_OS_FREEBSD
-=======
 #if V8_OS_LINUX || V8_OS_DARWIN || V8_OS_FREEBSD
->>>>>>> d631c1ef
     // Set up a signal handler to recover from the expected crash.
     struct sigaction action;
     action.sa_sigaction = SignalHandler;
@@ -137,11 +125,7 @@
     // Clean up the trap handler
     trap_handler::RemoveTrapHandler();
     if (!g_test_handler_executed) {
-<<<<<<< HEAD
-#if V8_OS_LINUX || V8_OS_MACOSX || V8_OS_IOS || V8_OS_FREEBSD
-=======
 #if V8_OS_LINUX || V8_OS_DARWIN || V8_OS_FREEBSD
->>>>>>> d631c1ef
       // The test handler cleans up the signal handler setup in the test. If the
       // test handler was not called, we have to do the cleanup ourselves.
       EXPECT_EQ(0, sigaction(SIGSEGV, &g_old_segv_action, nullptr));
@@ -172,11 +156,7 @@
         reinterpret_cast<Address>(desc.buffer + recovery_offset);
   }
 
-<<<<<<< HEAD
-#if V8_OS_LINUX || V8_OS_MACOSX || V8_OS_IOS || V8_OS_FREEBSD
-=======
 #if V8_OS_LINUX || V8_OS_DARWIN || V8_OS_FREEBSD
->>>>>>> d631c1ef
   static void SignalHandler(int signal, siginfo_t* info, void* context) {
     if (g_use_as_first_chance_handler) {
       if (v8::TryHandleWebAssemblyTrapPosix(signal, info, context)) {
@@ -195,11 +175,7 @@
     ucontext_t* uc = reinterpret_cast<ucontext_t*>(context);
 #if V8_OS_LINUX
     uc->uc_mcontext.gregs[REG_RIP] = g_recovery_address;
-<<<<<<< HEAD
-#elif V8_OS_MACOSX || V8_OS_IOS
-=======
 #elif V8_OS_DARWIN
->>>>>>> d631c1ef
     uc->uc_mcontext->__ss.__rip = g_recovery_address;
 #elif V8_OS_FREEBSD
     uc->uc_mcontext.mc_rip = g_recovery_address;
