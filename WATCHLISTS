--- conflicted
+++ resolved
@@ -33,8 +33,9 @@
 
 {
   'WATCHLIST_DEFINITIONS': {
-    'public_api': {
-      'filepath': 'include/',
+    'api': {
+      'filepath': 'include/' \
+                  '|src/api\.(cc|h)$',
     },
     'snapshot': {
       'filepath': 'src/snapshot/',
@@ -63,32 +64,15 @@
     'arm': {
       'filepath': '/arm/',
     },
-<<<<<<< HEAD
-=======
     'csa': {
       'filepath': 'src/codegen/code-stub-assembler\.(cc|h)$' \
                   '|src/builtins/.*-gen.(cc|h)$',
     },
->>>>>>> 16df139b
     'ia32': {
       'filepath': '/ia32/',
     },
     'merges': {
       'filepath': '.',
-<<<<<<< HEAD
-    }
-  },
-
-  'WATCHLISTS': {
-    'public_api': [
-      'phajdan.jr@chromium.org',
-    ],
-    'snapshot': [
-      'yangguo@chromium.org',
-    ],
-    'debugger': [
-      'yangguo@chromium.org',
-=======
     },
     'wasm': {
       'filepath': 'src/wasm/' \
@@ -124,31 +108,23 @@
     ],
     'devtools': [
       'devtools-reviews+v8@chromium.org',
->>>>>>> 16df139b
     ],
     'interpreter': [
       'rmcilroy@chromium.org',
-      'oth@chromium.org',
     ],
     'feature_shipping_status': [
       'hablich@chromium.org',
     ],
     'gc_changes': [
       'hpayer@chromium.org',
-      'ulan@chromium.org',
     ],
     'arm': [
       'v8-mips-ports@googlegroups.com',
       'v8-ppc-ports@googlegroups.com',
     ],
-    'ia32': [
-      'v8-x87-ports@googlegroups.com',
-    ],
     'merges': [
       # Only enabled on branches created with tools/release/create_release.py
       'v8-merges@googlegroups.com',
-<<<<<<< HEAD
-=======
     ],
     'wasm': [
       'wasm-v8@google.com',
@@ -163,7 +139,6 @@
       'alph+watch@chromium.org',
       'lpy+v8tracing@chromium.org',
       'fmeawad@chromium.org',
->>>>>>> 16df139b
     ],
   },
 }