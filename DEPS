# Note: The buildbots evaluate this file with CWD set to the parent
# directory and assume that the root of the checkout is in ./v8/, so
# all paths in here must match this assumption.

use_relative_paths = True

gclient_gn_args_file = 'build/config/gclient_args.gni'
gclient_gn_args = [
  # TODO(https://crbug.com/1137662, https://crbug.com/1080854)
  # Remove when migration is complete.
  'checkout_fuchsia_for_arm64_host',
  'checkout_google_benchmark',
  'mac_xcode_version',
]

vars = {
  # Fetches only the SDK boot images which match at least one of the whitelist
  # entries in a comma-separated list.
  #
  # Only the X64 and ARM64 QEMU images are downloaded by default. Developers
  # that need to boot on other target architectures or devices can opt to
  # download more boot images. Example of images include:
  #
  # Emulation:
  #   qemu.x64, qemu.arm64
  # Hardware:
  #   generic.x64, generic.arm64
  #
  # Wildcards are supported (e.g. "qemu.*").
  'checkout_fuchsia_boot_images': "qemu.x64,qemu.arm64",

  # TODO(https://crbug.com/1137662, https://crbug.com/1080854)
  # Remove when migration is complete.
  # By default, do not check out files required to run fuchsia tests in
  # qemu on linux-arm64 machines.
  'checkout_fuchsia_for_arm64_host': False,

  'checkout_instrumented_libraries': False,
  'checkout_ittapi': False,
  # Fetch clang-tidy into the same bin/ directory as our clang binary.
  'checkout_clang_tidy': False,
  'chromium_url': 'https://chromium.googlesource.com',
  'android_url': 'https://android.googlesource.com',
  'frida_url': 'https://github.com/frida',
  'download_gcmole': False,
  'download_jsfunfuzz': False,
  'check_v8_header_includes': False,

  'checkout_google_benchmark' : False,

  'mac_xcode_version': 'default',

  # GN CIPD package version.
  'gn_version': 'git_revision:53d92014bf94c3893886470a1c7c1289f8818db0',

  # luci-go CIPD package version.
  'luci_go': 'git_revision:1a022d3a4c50be4207ee93451255d71896416596',

  # Three lines of non-changing comments so that
  # the commit queue can handle CLs rolling android_sdk_build-tools_version
  # and whatever else without interference from each other.
  'android_sdk_build-tools_version': '8LZujEmLjSh0g3JciDA3cslSptxKs9HOa_iUPXkOeYQC',
  # Three lines of non-changing comments so that
  # the commit queue can handle CLs rolling android_sdk_emulator_version
  # and whatever else without interference from each other.
  'android_sdk_emulator_version': 'A4EvXZUIuQho0QRDJopMUpgyp6NA3aiDQjGKPUKbowMC',
  # Three lines of non-changing comments so that
  # the commit queue can handle CLs rolling android_sdk_extras_version
  # and whatever else without interference from each other.
  'android_sdk_extras_version': 'ppQ4TnqDvBHQ3lXx5KPq97egzF5X2FFyOrVHkGmiTMQC',
  # Three lines of non-changing comments so that
  # the commit queue can handle CLs rolling android_sdk_patcher_version
  # and whatever else without interference from each other.
  'android_sdk_patcher_version': 'I6FNMhrXlpB-E1lOhMlvld7xt9lBVNOO83KIluXDyA0C',
  # Three lines of non-changing comments so that
  # the commit queue can handle CLs rolling android_sdk_platform-tools_version
  # and whatever else without interference from each other.
  'android_sdk_platform-tools_version': '8tF0AOj7Dwlv4j7_nfkhxWB0jzrvWWYjEIpirt8FIWYC',
  # Three lines of non-changing comments so that
  # the commit queue can handle CLs rolling android_sdk_platforms_version
  # and whatever else without interference from each other.
  'android_sdk_platforms_version': 'YMUu9EHNZ__2Xcxl-KsaSf-dI5TMt_P62IseUVsxktMC',
  # Three lines of non-changing comments so that
  # the commit queue can handle CLs rolling android_sdk_sources_version
  # and whatever else without interference from each other.
  'android_sdk_sources_version': '4gxhM8E62bvZpQs7Q3d0DinQaW0RLCIefhXrQBFkNy8C',
  # Three lines of non-changing comments so that
  # the commit queue can handle CLs rolling android_sdk_tools-lint_version
  # and whatever else without interference from each other.
  'android_sdk_cmdline-tools_version': 'V__2Ycej-H2-6AcXX5A3gi7sIk74SuN44PBm2uC_N1sC',
}

deps = {
<<<<<<< HEAD
  'v8/build':
    Var('frida_url') + '/v8-build.git' + '@' + 'master',
  'v8/third_party/depot_tools':
    Var('chromium_url') + '/chromium/tools/depot_tools.git' + '@' + '2b2aec6506a810f8d7bd018609de2c2450b3c121',
  'v8/third_party/icu':
    Var('chromium_url') + '/chromium/deps/icu.git' + '@' + 'd7aff76cf6bb0fbef3afa6c07718f78a80a70f8f',
  'v8/third_party/instrumented_libraries':
    Var('chromium_url') + '/chromium/src/third_party/instrumented_libraries.git' + '@' + 'bb3f1802c237dd19105dd0f7919f99e536a39d10',
  'v8/buildtools':
    Var('frida_url') + '/v8-buildtools.git' + '@' + 'master',
  'v8/buildtools/clang_format/script':
=======
  'build':
    Var('chromium_url') + '/chromium/src/build.git' + '@' + 'dc348c17b4334ad71db6bd052b85cb2d3bde2c56',
  'third_party/depot_tools':
    Var('chromium_url') + '/chromium/tools/depot_tools.git' + '@' + '91bb7506bd20ed22b8787e7a8b9975cc07e97175',
  'third_party/icu':
    Var('chromium_url') + '/chromium/deps/icu.git' + '@' + 'c2a4cae149aae7fd30c4cbe3cf1b30df03b386f1',
  'third_party/instrumented_libraries':
    Var('chromium_url') + '/chromium/src/third_party/instrumented_libraries.git' + '@' + '6ba978ccb754d270b6cd12da58c8269b617e4f6e',
  'buildtools':
    Var('chromium_url') + '/chromium/src/buildtools.git' + '@' + '6302c1175607a436e18947a5abe9df2209e845fc',
  'buildtools/clang_format/script':
>>>>>>> fd5892ad
    Var('chromium_url') + '/chromium/llvm-project/cfe/tools/clang-format.git' + '@' + '96636aa0e9f047f17447f2d45a094d0b59ed7917',
  'buildtools/linux64': {
    'packages': [
      {
        'package': 'gn/gn/linux-amd64',
        'version': Var('gn_version'),
      }
    ],
    'dep_type': 'cipd',
    'condition': 'host_os == "linux"',
  },
  'buildtools/mac': {
    'packages': [
      {
        'package': 'gn/gn/mac-amd64',
        'version': Var('gn_version'),
      }
    ],
    'dep_type': 'cipd',
    'condition': 'host_os == "mac"',
  },
  'buildtools/third_party/libc++/trunk':
    Var('chromium_url') + '/external/github.com/llvm/llvm-project/libcxx.git' + '@' + 'd9040c75cfea5928c804ab7c235fed06a63f743a',
  'buildtools/third_party/libc++abi/trunk':
    Var('chromium_url') + '/external/github.com/llvm/llvm-project/libcxxabi.git' + '@' + '196ba1aaa8ac285d94f4ea8d9836390a45360533',
  'buildtools/third_party/libunwind/trunk':
    Var('chromium_url') + '/external/github.com/llvm/llvm-project/libunwind.git' + '@' + 'd999d54f4bca789543a2eb6c995af2d9b5a1f3ed',
  'buildtools/win': {
    'packages': [
      {
        'package': 'gn/gn/windows-amd64',
        'version': Var('gn_version'),
      }
    ],
    'dep_type': 'cipd',
    'condition': 'host_os == "win"',
  },
  'base/trace_event/common':
    Var('chromium_url') + '/chromium/src/base/trace_event/common.git' + '@' + 'eb94f1c7aa96207f469008f29989a43feb2718f8',
  'third_party/android_ndk': {
    'url': Var('chromium_url') + '/android_ndk.git' + '@' + '27c0a8d090c666a50e40fceb4ee5b40b1a2d3f87',
  },
  'third_party/android_platform': {
    'url': Var('chromium_url') + '/chromium/src/third_party/android_platform.git' + '@' + 'ef64306e7772dea22df5f98102e6288da3510843',
    'condition': 'checkout_android',
  },
  'third_party/android_sdk/public': {
      'packages': [
          {
              'package': 'chromium/third_party/android_sdk/public/build-tools/30.0.1',
              'version': Var('android_sdk_build-tools_version'),
          },
          {
              'package': 'chromium/third_party/android_sdk/public/emulator',
              'version': Var('android_sdk_emulator_version'),
          },
          {
              'package': 'chromium/third_party/android_sdk/public/extras',
              'version': Var('android_sdk_extras_version'),
          },
          {
              'package': 'chromium/third_party/android_sdk/public/patcher',
              'version': Var('android_sdk_patcher_version'),
          },
          {
              'package': 'chromium/third_party/android_sdk/public/platform-tools',
              'version': Var('android_sdk_platform-tools_version'),
          },
          {
              'package': 'chromium/third_party/android_sdk/public/platforms/android-30',
              'version': Var('android_sdk_platforms_version'),
          },
          {
              'package': 'chromium/third_party/android_sdk/public/sources/android-29',
              'version': Var('android_sdk_sources_version'),
          },
          {
              'package': 'chromium/third_party/android_sdk/public/cmdline-tools',
              'version': Var('android_sdk_cmdline-tools_version'),
          },
      ],
      'condition': 'checkout_android',
      'dep_type': 'cipd',
  },
<<<<<<< HEAD
  'v8/third_party/catapult': {
    'url': Var('chromium_url') + '/catapult.git' + '@' + '032c78376792ef343ea361bca2181ba6dec6b95f',
=======
  'third_party/catapult': {
    'url': Var('chromium_url') + '/catapult.git' + '@' + 'b8b4d61dd32f367d32547b7aaa3108f9654fa3ba',
    'condition': 'checkout_android',
>>>>>>> fd5892ad
  },
  'third_party/colorama/src': {
    'url': Var('chromium_url') + '/external/colorama.git' + '@' + '799604a1041e9b3bc5d2789ecbd7e8db2e18e6b8',
    'condition': 'checkout_android',
  },
  'third_party/fuchsia-sdk': {
    'url': Var('chromium_url') + '/chromium/src/third_party/fuchsia-sdk.git' + '@' + 'f8df9ff79b878d1998970cc04a197061069e48ce',
    'condition': 'checkout_fuchsia',
  },
  'third_party/googletest/src':
    Var('chromium_url') + '/external/github.com/google/googletest.git' + '@' + '4fe018038f87675c083d0cfb6a6b57c274fb1753',
  'third_party/google_benchmark/src': {
    'url': Var('chromium_url') + '/external/github.com/google/benchmark.git' + '@' + '7f27afe83b82f3a98baf58ef595814b9d42a5b2b',
    'condition': 'checkout_google_benchmark',
  },
  'third_party/jinja2':
    Var('chromium_url') + '/chromium/src/third_party/jinja2.git' + '@' + 'a82a4944a7f2496639f34a89c9923be5908b80aa',
  'third_party/markupsafe':
    Var('chromium_url') + '/chromium/src/third_party/markupsafe.git' + '@' + '0944e71f4b2cb9a871bcbe353f95e889b64a611a',
  'tools/swarming_client':
    Var('chromium_url') + '/infra/luci/client-py.git' + '@' + 'd46ea7635f2911208268170512cb611412488fd8',
  'test/benchmarks/data':
    Var('chromium_url') + '/v8/deps/third_party/benchmarks.git' + '@' + '05d7188267b4560491ff9155c5ee13e207ecd65f',
  'test/mozilla/data':
    Var('chromium_url') + '/v8/deps/third_party/mozilla-tests.git' + '@' + 'f6c578a10ea707b1a8ab0b88943fe5115ce2b9be',
  'test/test262/data':
    Var('chromium_url') + '/external/github.com/tc39/test262.git' + '@' + '0e7319c015fe935594f8bcafaedb0c94f7fec1df',
  'test/test262/harness':
    Var('chromium_url') + '/external/github.com/test262-utils/test262-harness-py.git' + '@' + '4555345a943d0c99a9461182705543fb171dda4b',
  'third_party/qemu-linux-x64': {
      'packages': [
          {
              'package': 'fuchsia/qemu/linux-amd64',
              'version': '9cc486c5b18a0be515c39a280ca9a309c54cf994'
          },
      ],
      'condition': 'host_os == "linux" and checkout_fuchsia',
      'dep_type': 'cipd',
  },
  'third_party/qemu-mac-x64': {
      'packages': [
          {
              'package': 'fuchsia/qemu/mac-amd64',
              'version': '2d3358ae9a569b2d4a474f498b32b202a152134f'
          },
      ],
      'condition': 'host_os == "mac" and checkout_fuchsia',
      'dep_type': 'cipd',
  },
  'third_party/aemu-linux-x64': {
      'packages': [
          {
              'package': 'fuchsia/third_party/aemu/linux-amd64',
              'version': 'E6ldKaGAf4ys3koLahqmkG71_M2ITgf9doIhan2oKMEC'
          },
      ],
      'condition': 'host_os == "linux" and checkout_fuchsia',
      'dep_type': 'cipd',
  },
  'third_party/aemu-mac-x64': {
      'packages': [
          {
              'package': 'fuchsia/third_party/aemu/mac-amd64',
              'version': 'T9bWxf8aUC5TwCFgPxpuW29Mfy-7Z9xCfXB9QO8MfU0C'
          },
      ],
      'condition': 'host_os == "mac" and checkout_fuchsia',
      'dep_type': 'cipd',
  },
  'tools/clang':
    Var('chromium_url') + '/chromium/src/tools/clang.git' + '@' + '192a0edbbe6a10644dabf779d09d37b8673ed908',
  'tools/luci-go': {
      'packages': [
        {
          'package': 'infra/tools/luci/isolate/${{platform}}',
          'version': Var('luci_go'),
        },
        {
          'package': 'infra/tools/luci/isolated/${{platform}}',
          'version': Var('luci_go'),
        },
        {
          'package': 'infra/tools/luci/swarming/${{platform}}',
          'version': Var('luci_go'),
        },
      ],
      'condition': 'host_cpu != "s390" and host_os != "aix"',
      'dep_type': 'cipd',
  },
  'tools/clang/dsymutil': {
    'packages': [
      {
        'package': 'chromium/llvm-build-tools/dsymutil',
        'version': 'M56jPzDv1620Rnm__jTMYS62Zi8rxHVq7yw0qeBFEgkC',
      }
    ],
    'condition': 'checkout_mac',
    'dep_type': 'cipd',
  },
  'third_party/perfetto':
    Var('android_url') + '/platform/external/perfetto.git' + '@' + '7cdc44f903d3bcfd1d0f67188bfa797a24756868',
  'third_party/protobuf':
    Var('chromium_url') + '/external/github.com/google/protobuf'+ '@' + 'b68a347f56137b4b1a746e8c7438495a6ac1bd91',
<<<<<<< HEAD
  'v8/third_party/zlib':
    Var('frida_url') + '/v8-zlib.git' + '@' + 'master',
  'v8/third_party/ittapi': {
=======
  'third_party/zlib':
    Var('chromium_url') + '/chromium/src/third_party/zlib.git'+ '@' + 'e84c9a3fd75fdc39055b7ae27d6ec508e50bd39e',
  'third_party/jsoncpp/source':
    Var('chromium_url') + '/external/github.com/open-source-parsers/jsoncpp.git'+ '@' + '9059f5cad030ba11d37818847443a53918c327b1',
  'third_party/ittapi': {
>>>>>>> fd5892ad
    # Force checkout ittapi libraries to pass v8 header includes check on
    # bots that has check_v8_header_includes enabled.
    'url': Var('chromium_url') + '/external/github.com/intel/ittapi' + '@' + 'b4ae0122ba749163096058b4f1bb065bf4a7de94',
    'condition': "checkout_ittapi or check_v8_header_includes",
  },
  'third_party/requests': {
      'url': Var('chromium_url') + '/external/github.com/kennethreitz/requests.git' + '@' + 'bfb93d4b7d269a8735f1b216093e7e9a9fdc4517',
      'condition': 'checkout_android',
  },
}

include_rules = [
  # Everybody can use some things.
  '+include',
  '+unicode',
  '+third_party/fdlibm',
  '+third_party/ittapi/include'
]

# checkdeps.py shouldn't check for includes in these directories:
skip_child_includes = [
  'build',
  'third_party',
]

hooks = [
  {
    # Ensure that the DEPS'd "depot_tools" has its self-update capability
    # disabled.
    'name': 'disable_depot_tools_selfupdate',
    'pattern': '.',
    'action': [
        'python',
        'third_party/depot_tools/update_depot_tools_toggle.py',
        '--disable',
    ],
  },
  {
    # This clobbers when necessary (based on get_landmines.py). It must be the
    # first hook so that other things that get/generate into the output
    # directory will not subsequently be clobbered.
    'name': 'landmines',
    'pattern': '.',
    'action': [
        'python',
        'build/landmines.py',
        '--landmine-scripts',
        'tools/get_landmines.py',
    ],
  },
  # Pull clang-format binaries using checked-in hashes.
  {
    'name': 'clang_format_win',
    'pattern': '.',
    'condition': 'host_os == "win"',
    'action': [ 'download_from_google_storage',
                '--no_resume',
                '--platform=win32',
                '--no_auth',
                '--bucket', 'chromium-clang-format',
                '-s', 'buildtools/win/clang-format.exe.sha1',
    ],
  },
  {
    'name': 'clang_format_mac',
    'pattern': '.',
    'condition': 'host_os == "mac"',
    'action': [ 'download_from_google_storage',
                '--no_resume',
                '--platform=darwin',
                '--no_auth',
                '--bucket', 'chromium-clang-format',
                '-s', 'buildtools/mac/clang-format.sha1',
    ],
  },
  {
    'name': 'clang_format_linux',
    'pattern': '.',
    'condition': 'host_os == "linux"',
    'action': [ 'download_from_google_storage',
                '--no_resume',
                '--platform=linux*',
                '--no_auth',
                '--bucket', 'chromium-clang-format',
                '-s', 'buildtools/linux64/clang-format.sha1',
    ],
  },
  {
    'name': 'gcmole',
    'pattern': '.',
    'condition': 'download_gcmole',
    'action': [ 'download_from_google_storage',
                '--bucket', 'chrome-v8-gcmole',
                '-u', '--no_resume',
                '-s', 'tools/gcmole/gcmole-tools.tar.gz.sha1',
                '--platform=linux*',
    ],
  },
  {
    'name': 'jsfunfuzz',
    'pattern': '.',
    'condition': 'download_jsfunfuzz',
    'action': [ 'download_from_google_storage',
                '--bucket', 'chrome-v8-jsfunfuzz',
                '-u', '--no_resume',
                '-s', 'tools/jsfunfuzz/jsfunfuzz.tar.gz.sha1',
                '--platform=linux*',
    ],
  },
  {
    'name': 'wasm_spec_tests',
    'pattern': '.',
    'action': [ 'download_from_google_storage',
                '--no_resume',
                '--no_auth',
                '-u',
                '--bucket', 'v8-wasm-spec-tests',
                '-s', 'test/wasm-spec-tests/tests.tar.gz.sha1',
    ],
  },
  {
    'name': 'wasm_js',
    'pattern': '.',
    'action': [ 'download_from_google_storage',
                '--no_resume',
                '--no_auth',
                '-u',
                '--bucket', 'v8-wasm-spec-tests',
                '-s', 'test/wasm-js/tests.tar.gz.sha1',
    ],
  },
  {
    'name': 'sysroot_arm',
    'pattern': '.',
    'condition': '(checkout_linux and checkout_arm)',
    'action': ['python', 'build/linux/sysroot_scripts/install-sysroot.py',
               '--arch=arm'],
  },
  {
    'name': 'sysroot_arm64',
    'pattern': '.',
    'condition': '(checkout_linux and checkout_arm64)',
    'action': ['python', 'build/linux/sysroot_scripts/install-sysroot.py',
               '--arch=arm64'],
  },
  {
    'name': 'sysroot_x86',
    'pattern': '.',
    'condition': '(checkout_linux and (checkout_x86 or checkout_x64))',
    'action': ['python', 'build/linux/sysroot_scripts/install-sysroot.py',
               '--arch=x86'],
  },
  {
    'name': 'sysroot_x64',
    'pattern': '.',
    'condition': 'checkout_linux and checkout_x64',
    'action': ['python', 'build/linux/sysroot_scripts/install-sysroot.py',
               '--arch=x64'],
  },
  {
    'name': 'msan_chained_origins',
    'pattern': '.',
    'condition': 'checkout_instrumented_libraries',
    'action': [ 'download_from_google_storage',
                '--no_resume',
                '--no_auth',
                '--bucket', 'chromium-instrumented-libraries',
                '-s', 'third_party/instrumented_libraries/binaries/msan-chained-origins-trusty.tgz.sha1',
              ],
  },
  {
    'name': 'msan_no_origins',
    'pattern': '.',
    'condition': 'checkout_instrumented_libraries',
    'action': [ 'download_from_google_storage',
                '--no_resume',
                '--no_auth',
                '--bucket', 'chromium-instrumented-libraries',
                '-s', 'third_party/instrumented_libraries/binaries/msan-no-origins-trusty.tgz.sha1',
              ],
  },
  {
    # Update the Windows toolchain if necessary.
    'name': 'win_toolchain',
    'pattern': '.',
    'condition': 'checkout_win',
    'action': ['python', 'build/vs_toolchain.py', 'update'],
  },
  {
    # Update the Mac toolchain if necessary.
    'name': 'mac_toolchain',
    'pattern': '.',
    'condition': 'checkout_mac',
    'action': ['python', 'build/mac_toolchain.py',
               '--xcode-version', Var('mac_xcode_version')],
  },
  # Pull binutils for linux, enabled debug fission for faster linking /
  # debugging when used with clang on Ubuntu Precise.
  # https://code.google.com/p/chromium/issues/detail?id=352046
  {
    'name': 'binutils',
    'pattern': 'third_party/binutils',
    'condition': 'host_os == "linux"',
    'action': [
        'python',
        'third_party/binutils/download.py',
    ],
  },
  {
    # Note: On Win, this should run after win_toolchain, as it may use it.
    'name': 'clang',
    'pattern': '.',
    # clang not supported on aix
    'condition': 'host_os != "aix"',
    'action': ['python', 'tools/clang/scripts/update.py'],
  },
  {
    'name': 'clang_tidy',
    'pattern': '.',
    'condition': 'checkout_clang_tidy',
    'action': ['python', 'tools/clang/scripts/update.py',
               '--package=clang-tidy'],
  },
  {
    # Update LASTCHANGE.
    'name': 'lastchange',
    'pattern': '.',
    'action': ['python', 'build/util/lastchange.py',
               '-o', 'build/util/LASTCHANGE'],
  },
  {
    'name': 'Download Fuchsia SDK',
    'pattern': '.',
    'condition': 'checkout_fuchsia',
    'action': [
      'python',
      'build/fuchsia/update_sdk.py',
    ],
  },
  {
    'name': 'Download Fuchsia system images',
    'pattern': '.',
    'condition': 'checkout_fuchsia',
    'action': [
      'python',
      'build/fuchsia/update_images.py',
      '--boot-images={checkout_fuchsia_boot_images}',
    ],
  },
  {
    # Mac doesn't use lld so it's not included in the default clang bundle
    # there. However, lld is need in Fuchsia cross builds, so
    # download it there.
    # Should run after the clang hook.
    'name': 'lld/mac',
    'pattern': '.',
    'condition': 'host_os == "mac" and checkout_fuchsia',
    'action': ['python', 'tools/clang/scripts/update.py',
               '--package=lld_mac'],
  },
  {
      # Mac does not have llvm-objdump, download it for cross builds in Fuchsia.
    'name': 'llvm-objdump',
    'pattern': '.',
    'condition': 'host_os == "mac" and checkout_fuchsia',
    'action': ['python', 'tools/clang/scripts/update.py',
               '--package=objdump'],
  },
  # Download and initialize "vpython" VirtualEnv environment packages.
  {
    'name': 'vpython_common',
    'pattern': '.',
    'condition': 'checkout_android',
    'action': [ 'vpython',
                '-vpython-spec', '.vpython',
                '-vpython-tool', 'install',
    ],
  },
  {
    'name': 'check_v8_header_includes',
    'pattern': '.',
    'condition': 'check_v8_header_includes',
    'action': [
      'python',
      'tools/generate-header-include-checks.py',
    ],
  },
]<|MERGE_RESOLUTION|>--- conflicted
+++ resolved
@@ -41,7 +41,6 @@
   'checkout_clang_tidy': False,
   'chromium_url': 'https://chromium.googlesource.com',
   'android_url': 'https://android.googlesource.com',
-  'frida_url': 'https://github.com/frida',
   'download_gcmole': False,
   'download_jsfunfuzz': False,
   'check_v8_header_includes': False,
@@ -91,19 +90,6 @@
 }
 
 deps = {
-<<<<<<< HEAD
-  'v8/build':
-    Var('frida_url') + '/v8-build.git' + '@' + 'master',
-  'v8/third_party/depot_tools':
-    Var('chromium_url') + '/chromium/tools/depot_tools.git' + '@' + '2b2aec6506a810f8d7bd018609de2c2450b3c121',
-  'v8/third_party/icu':
-    Var('chromium_url') + '/chromium/deps/icu.git' + '@' + 'd7aff76cf6bb0fbef3afa6c07718f78a80a70f8f',
-  'v8/third_party/instrumented_libraries':
-    Var('chromium_url') + '/chromium/src/third_party/instrumented_libraries.git' + '@' + 'bb3f1802c237dd19105dd0f7919f99e536a39d10',
-  'v8/buildtools':
-    Var('frida_url') + '/v8-buildtools.git' + '@' + 'master',
-  'v8/buildtools/clang_format/script':
-=======
   'build':
     Var('chromium_url') + '/chromium/src/build.git' + '@' + 'dc348c17b4334ad71db6bd052b85cb2d3bde2c56',
   'third_party/depot_tools':
@@ -115,7 +101,6 @@
   'buildtools':
     Var('chromium_url') + '/chromium/src/buildtools.git' + '@' + '6302c1175607a436e18947a5abe9df2209e845fc',
   'buildtools/clang_format/script':
->>>>>>> fd5892ad
     Var('chromium_url') + '/chromium/llvm-project/cfe/tools/clang-format.git' + '@' + '96636aa0e9f047f17447f2d45a094d0b59ed7917',
   'buildtools/linux64': {
     'packages': [
@@ -157,6 +142,7 @@
     Var('chromium_url') + '/chromium/src/base/trace_event/common.git' + '@' + 'eb94f1c7aa96207f469008f29989a43feb2718f8',
   'third_party/android_ndk': {
     'url': Var('chromium_url') + '/android_ndk.git' + '@' + '27c0a8d090c666a50e40fceb4ee5b40b1a2d3f87',
+    'condition': 'checkout_android',
   },
   'third_party/android_platform': {
     'url': Var('chromium_url') + '/chromium/src/third_party/android_platform.git' + '@' + 'ef64306e7772dea22df5f98102e6288da3510843',
@@ -200,14 +186,9 @@
       'condition': 'checkout_android',
       'dep_type': 'cipd',
   },
-<<<<<<< HEAD
-  'v8/third_party/catapult': {
-    'url': Var('chromium_url') + '/catapult.git' + '@' + '032c78376792ef343ea361bca2181ba6dec6b95f',
-=======
   'third_party/catapult': {
     'url': Var('chromium_url') + '/catapult.git' + '@' + 'b8b4d61dd32f367d32547b7aaa3108f9654fa3ba',
     'condition': 'checkout_android',
->>>>>>> fd5892ad
   },
   'third_party/colorama/src': {
     'url': Var('chromium_url') + '/external/colorama.git' + '@' + '799604a1041e9b3bc5d2789ecbd7e8db2e18e6b8',
@@ -311,17 +292,11 @@
     Var('android_url') + '/platform/external/perfetto.git' + '@' + '7cdc44f903d3bcfd1d0f67188bfa797a24756868',
   'third_party/protobuf':
     Var('chromium_url') + '/external/github.com/google/protobuf'+ '@' + 'b68a347f56137b4b1a746e8c7438495a6ac1bd91',
-<<<<<<< HEAD
-  'v8/third_party/zlib':
-    Var('frida_url') + '/v8-zlib.git' + '@' + 'master',
-  'v8/third_party/ittapi': {
-=======
   'third_party/zlib':
     Var('chromium_url') + '/chromium/src/third_party/zlib.git'+ '@' + 'e84c9a3fd75fdc39055b7ae27d6ec508e50bd39e',
   'third_party/jsoncpp/source':
     Var('chromium_url') + '/external/github.com/open-source-parsers/jsoncpp.git'+ '@' + '9059f5cad030ba11d37818847443a53918c327b1',
   'third_party/ittapi': {
->>>>>>> fd5892ad
     # Force checkout ittapi libraries to pass v8 header includes check on
     # bots that has check_v8_header_includes enabled.
     'url': Var('chromium_url') + '/external/github.com/intel/ittapi' + '@' + 'b4ae0122ba749163096058b4f1bb065bf4a7de94',
