# Note: The buildbots evaluate this file with CWD set to the parent
# directory and assume that the root of the checkout is in ./v8/, so
# all paths in here must match this assumption.

use_relative_paths = True

gclient_gn_args_file = 'build/config/gclient_args.gni'
gclient_gn_args = [
]

vars = {
  # Fetches only the SDK boot images which match at least one of the whitelist
  # entries in a comma-separated list.
  #
  # Available images:
  #   Emulation:
  #   - qemu.x64 (pulls terminal.qemu-x64-release)
  #   - qemu.arm64 (pulls terminal.qemu-arm64-release)
  #   - workstation.qemu-x64-release
  #   Hardware:
  #   - generic.x64 (pulls terminal.x64-debug)
  #   - generic.arm64 (pulls terminal.arm64-debug)
  #   - chromebook.x64 (pulls terminal.chromebook-x64-debug)
  #
  # Since the images are hundreds of MB, default to only downloading the image
  # most commonly useful for developers. Bots and developers that need to use
  # other images (e.g., qemu.arm64) can override this with additional images.
  'checkout_fuchsia_boot_images': "qemu.x64",

  'checkout_instrumented_libraries': False,
  'checkout_ittapi': False,
  # Fetch clang-tidy into the same bin/ directory as our clang binary.
  'checkout_clang_tidy': False,
  'chromium_url': 'https://chromium.googlesource.com',
  'android_url': 'https://android.googlesource.com',
  'download_gcmole': False,
  'download_jsfunfuzz': False,
  'download_prebuilt_bazel': False,
  'check_v8_header_includes': False,
  'checkout_reclient': False,

  # By default, download the fuchsia sdk from the public sdk directory.
  'fuchsia_sdk_cipd_prefix': 'fuchsia/sdk/gn/',

  # reclient CIPD package version
  'reclient_version': 're_client_version:0.69.0.458df98-gomaip',

  # GN CIPD package version.
  'gn_version': 'git_revision:cc28efe62ef0c2fb32455f414a29c4a55bb7fbc4',

  # ninja CIPD package version
  # https://chrome-infra-packages.appspot.com/p/infra/3pp/tools/ninja
  'ninja_version': 'version:2@1.8.2.chromium.3',

  # luci-go CIPD package version.
  'luci_go': 'git_revision:20c50aa39686d91330c2daceccaa4ef1a0a72ee4',

  # Three lines of non-changing comments so that
  # the commit queue can handle CLs rolling Fuchsia sdk
  # and whatever else without interference from each other.
  'fuchsia_version': 'version:9.20220919.2.1',

  # Three lines of non-changing comments so that
  # the commit queue can handle CLs rolling android_sdk_build-tools_version
  # and whatever else without interference from each other.
  'android_sdk_build-tools_version': '-VRKr36Uw8L_iFqqo9nevIBgNMggND5iWxjidyjnCgsC',
  # Three lines of non-changing comments so that
  # the commit queue can handle CLs rolling android_sdk_emulator_version
  # and whatever else without interference from each other.
  'android_sdk_emulator_version': '9lGp8nTUCRRWGMnI_96HcKfzjnxEJKUcfvfwmA3wXNkC',
  # Three lines of non-changing comments so that
  # the commit queue can handle CLs rolling android_sdk_extras_version
  # and whatever else without interference from each other.
  'android_sdk_extras_version': 'bY55nDqO6FAm6FkGIj09sh2KW9oqAkCGKjYok5nUvBMC',
  # Three lines of non-changing comments so that
  # the commit queue can handle CLs rolling android_sdk_patcher_version
  # and whatever else without interference from each other.
  'android_sdk_patcher_version': 'I6FNMhrXlpB-E1lOhMlvld7xt9lBVNOO83KIluXDyA0C',
  # Three lines of non-changing comments so that
  # the commit queue can handle CLs rolling android_sdk_platform-tools_version
  # and whatever else without interference from each other.
  'android_sdk_platform-tools_version': 'RSI3iwryh7URLGRgJHsCvUxj092woTPnKt4pwFcJ6L8C',
  # Three lines of non-changing comments so that
  # the commit queue can handle CLs rolling android_sdk_platforms_version
  # and whatever else without interference from each other.
  'android_sdk_platforms_version': 'eo5KvW6UVor92LwZai8Zulc624BQZoCu-yn7wa1z_YcC',
  # Three lines of non-changing comments so that
  # the commit queue can handle CLs rolling android_sdk_sources_version
  # and whatever else without interference from each other.
  'android_sdk_sources_version': 'qfTSF99e29-w3eIVPpfcif0Em5etyvxuicTDTntWHQMC',
  # Three lines of non-changing comments so that
  # the commit queue can handle CLs rolling android_sdk_tools-lint_version
  # and whatever else without interference from each other.
  'android_sdk_cmdline-tools_version': 'IPzAG-uU5zVMxohpg9-7-N0tQC1TCSW1VbrBFw7Ld04C',
}

deps = {
  'base/trace_event/common':
    Var('chromium_url') + '/chromium/src/base/trace_event/common.git' + '@' + '521ac34ebd795939c7e16b37d9d3ddb40e8ed556',
  'build':
    Var('chromium_url') + '/chromium/src/build.git' + '@' + '7e7c21a9ac34c4fc2b255aa44d639efec9c33b90',
  'buildtools':
    Var('chromium_url') + '/chromium/src/buildtools.git' + '@' + '9174abb6ac087b46f22248dc713b6c0328b8f774',
  'buildtools/clang_format/script':
    Var('chromium_url') + '/external/github.com/llvm/llvm-project/clang/tools/clang-format.git' + '@' + '8b525d2747f2584fc35d8c7e612e66f377858df7',
  'buildtools/linux64': {
    'packages': [
      {
        'package': 'gn/gn/linux-${{arch}}',
        'version': Var('gn_version'),
      }
    ],
    'dep_type': 'cipd',
    'condition': 'host_os == "linux" and host_cpu != "s390" and host_cpu != "ppc"',
  },
  'buildtools/mac': {
    'packages': [
      {
        'package': 'gn/gn/mac-${{arch}}',
        'version': Var('gn_version'),
      }
    ],
    'dep_type': 'cipd',
    'condition': 'host_os == "mac"',
  },
  'buildtools/third_party/libc++/trunk':
    Var('chromium_url') + '/external/github.com/llvm/llvm-project/libcxx.git' + '@' + '2e919977e0030ce61bd19c40cefe31b995f1e2d4',
  'buildtools/third_party/libc++abi/trunk':
    Var('chromium_url') + '/external/github.com/llvm/llvm-project/libcxxabi.git' + '@' + 'db2a783a7d1ef0f0ef31da4b6e3de0c31fcfd93f',
  'buildtools/third_party/libunwind/trunk':
    Var('chromium_url') + '/external/github.com/llvm/llvm-project/libunwind.git' + '@' + '08ebcbe7b672a04e341cb3a88d8bf4276f96ac6e',
  'buildtools/win': {
    'packages': [
      {
        'package': 'gn/gn/windows-amd64',
        'version': Var('gn_version'),
      }
    ],
    'dep_type': 'cipd',
    'condition': 'host_os == "win"',
  },
  'buildtools/reclient': {
    'packages': [
      {
        'package': 'infra/rbe/client/${{platform}}',
        'version': Var('reclient_version'),
      }
    ],
    'dep_type': 'cipd',
    'condition': '(host_os == "linux" or host_os == "mac" or host_os == "win") and checkout_reclient',
  },
  'test/benchmarks/data':
    Var('chromium_url') + '/v8/deps/third_party/benchmarks.git' + '@' + '05d7188267b4560491ff9155c5ee13e207ecd65f',
  'test/mozilla/data':
    Var('chromium_url') + '/v8/deps/third_party/mozilla-tests.git' + '@' + 'f6c578a10ea707b1a8ab0b88943fe5115ce2b9be',
  'test/test262/data':
    Var('chromium_url') + '/external/github.com/tc39/test262.git' + '@' + '58b7a2358286b918efd38eac4b2facbc8ada1206',
  'third_party/android_ndk': {
    'url': Var('chromium_url') + '/android_ndk.git' + '@' + '8388a2be5421311dc75c5f937aae13d821a27f3d',
  },
  'third_party/android_platform': {
    'url': Var('chromium_url') + '/chromium/src/third_party/android_platform.git' + '@' + '04b33506bfd9d0e866bd8bd62f4cbf323d84dc79',
    'condition': 'checkout_android',
  },
  'third_party/android_sdk/public': {
      'packages': [
          {
              'package': 'chromium/third_party/android_sdk/public/build-tools/33.0.0',
              'version': Var('android_sdk_build-tools_version'),
          },
          {
              'package': 'chromium/third_party/android_sdk/public/emulator',
              'version': Var('android_sdk_emulator_version'),
          },
          {
              'package': 'chromium/third_party/android_sdk/public/extras',
              'version': Var('android_sdk_extras_version'),
          },
          {
              'package': 'chromium/third_party/android_sdk/public/patcher',
              'version': Var('android_sdk_patcher_version'),
          },
          {
              'package': 'chromium/third_party/android_sdk/public/platform-tools',
              'version': Var('android_sdk_platform-tools_version'),
          },
          {
              'package': 'chromium/third_party/android_sdk/public/platforms/android-33',
              'version': Var('android_sdk_platforms_version'),
          },
          {
              'package': 'chromium/third_party/android_sdk/public/sources/android-30',
              'version': Var('android_sdk_sources_version'),
          },
          {
              'package': 'chromium/third_party/android_sdk/public/cmdline-tools',
              'version': Var('android_sdk_cmdline-tools_version'),
          },
      ],
      'condition': 'checkout_android',
      'dep_type': 'cipd',
  },
  'third_party/catapult': {
<<<<<<< HEAD
    'url': Var('chromium_url') + '/catapult.git' + '@' + '84a7988038ae00e1e861381fedf76e233337843f',
=======
    'url': Var('chromium_url') + '/catapult.git' + '@' + 'ff03621a71c01a6f2b0f3bf2677cf815291a9e85',
    'condition': 'checkout_android',
>>>>>>> 66ad7657
  },
  'third_party/colorama/src': {
    'url': Var('chromium_url') + '/external/colorama.git' + '@' + '799604a1041e9b3bc5d2789ecbd7e8db2e18e6b8',
    'condition': 'checkout_android',
  },
  'third_party/depot_tools':
    Var('chromium_url') + '/chromium/tools/depot_tools.git' + '@' + 'a724859f7a9b3531c0373d86886a42314e772532',
  'third_party/fuchsia-sdk/sdk': {
    'packages': [
        {
            'package': Var('fuchsia_sdk_cipd_prefix') + '${{platform}}',
            'version': Var('fuchsia_version'),
        },
    ],
    'condition': 'checkout_fuchsia',
    'dep_type': 'cipd',
  },
  'third_party/google_benchmark/src': {
    'url': Var('chromium_url') + '/external/github.com/google/benchmark.git' + '@' + 'e8baf2622591569a27615b31372d1e9cc046af10',
  },
  'third_party/googletest/src':
    Var('chromium_url') + '/external/github.com/google/googletest.git' + '@' + 'af29db7ec28d6df1c7f0f745186884091e602e07',
  'third_party/icu':
    Var('chromium_url') + '/chromium/deps/icu.git' + '@' + '20f8ac695af59b6c830def7d4e95bfeb13dd7be5',
  'third_party/instrumented_libraries':
    Var('chromium_url') + '/chromium/src/third_party/instrumented_libraries.git' + '@' + 'e09c4b66b6e87116eb190651421f1a6e2f3b9c52',
  'third_party/ittapi': {
    # Force checkout ittapi libraries to pass v8 header includes check on
    # bots that has check_v8_header_includes enabled.
    'url': Var('chromium_url') + '/external/github.com/intel/ittapi' + '@' + 'a3911fff01a775023a06af8754f9ec1e5977dd97',
    'condition': "checkout_ittapi or check_v8_header_includes",
  },
  'third_party/jinja2':
    Var('chromium_url') + '/chromium/src/third_party/jinja2.git' + '@' + 'ee69aa00ee8536f61db6a451f3858745cf587de6',
  'third_party/jsoncpp/source':
    Var('chromium_url') + '/external/github.com/open-source-parsers/jsoncpp.git'+ '@' + '42e892d96e47b1f6e29844cc705e148ec4856448',
  'third_party/logdog/logdog':
    Var('chromium_url') + '/infra/luci/luci-py/client/libs/logdog' + '@' + '0b2078a90f7a638d576b3a7c407d136f2fb62399',
  'third_party/markupsafe':
    Var('chromium_url') + '/chromium/src/third_party/markupsafe.git' + '@' + '1b882ef6372b58bfd55a3285f37ed801be9137cd',
  'third_party/ninja': {
    'packages': [
      {
        'package': 'infra/3pp/tools/ninja/${{platform}}',
        'version': Var('ninja_version'),
      }
    ],
    'dep_type': 'cipd',
  },
  'third_party/perfetto':
    Var('android_url') + '/platform/external/perfetto.git' + '@' + '0eba417b2c72264fa825dc21067b9adc9b8adf70',
  'third_party/protobuf':
    Var('chromium_url') + '/external/github.com/google/protobuf'+ '@' + '6a59a2ad1f61d9696092f79b6d74368b4d7970a3',
  'third_party/requests': {
      'url': Var('chromium_url') + '/external/github.com/kennethreitz/requests.git' + '@' + 'refs/tags/v2.23.0',
      'condition': 'checkout_android',
  },
  'third_party/zlib':
    Var('chromium_url') + '/chromium/src/third_party/zlib.git'+ '@' + 'd689fca54d7b43154f7cf77f785d19f2628fa133',
  'tools/clang':
    Var('chromium_url') + '/chromium/src/tools/clang.git' + '@' + 'a5e0d72349d028a4023927d6d166a8478355fac3',
  'tools/luci-go': {
      'packages': [
        {
          'package': 'infra/tools/luci/isolate/${{platform}}',
          'version': Var('luci_go'),
        },
        {
          'package': 'infra/tools/luci/swarming/${{platform}}',
          'version': Var('luci_go'),
        },
      ],
      'condition': 'host_cpu != "s390" and host_os != "aix"',
      'dep_type': 'cipd',
  },
}

include_rules = [
  # Everybody can use some things.
  '+include',
  '+unicode',
  '+third_party/fdlibm',
  '+third_party/ittapi/include',
  # Abseil features are allow-listed. Please use your best judgement when adding
  # to this set -- if in doubt, email v8-dev@. For general guidance, refer to
  # the Chromium guidelines (though note that some requirements in V8 may be
  # different to Chromium's):
  # https://chromium.googlesource.com/chromium/src/+/main/styleguide/c++/c++11.md
  '+absl/types/optional.h',
  '+absl/types/variant.h',
  '+absl/status',
  # Some abseil features are explicitly banned.
  '-absl/types/any.h', # Requires RTTI.
  '-absl/types/flags', # Requires RTTI.
]

# checkdeps.py shouldn't check for includes in these directories:
skip_child_includes = [
  'build',
  'third_party',
]

hooks = [
  {
    # Ensure that the DEPS'd "depot_tools" has its self-update capability
    # disabled.
    'name': 'disable_depot_tools_selfupdate',
    'pattern': '.',
    'action': [
        'python3',
        'third_party/depot_tools/update_depot_tools_toggle.py',
        '--disable',
    ],
  },
  {
    # This clobbers when necessary (based on get_landmines.py). It must be the
    # first hook so that other things that get/generate into the output
    # directory will not subsequently be clobbered.
    'name': 'landmines',
    'pattern': '.',
    'action': [
        'python3',
        'build/landmines.py',
        '--landmine-scripts',
        'tools/get_landmines.py',
    ],
  },
  {
    'name': 'bazel',
    'pattern': '.',
    'condition': 'download_prebuilt_bazel',
    'action': [ 'python3',
                'third_party/depot_tools/download_from_google_storage.py',
                '--bucket', 'chromium-v8-prebuilt-bazel/linux',
                '--no_resume',
                '-s', 'tools/bazel/bazel.sha1',
                '--platform=linux*',
    ],
  },
  # Pull dsymutil binaries using checked-in hashes.
  {
    'name': 'dsymutil_mac_arm64',
    'pattern': '.',
    'condition': 'host_os == "mac" and host_cpu == "arm64"',
    'action': [ 'python3',
                'third_party/depot_tools/download_from_google_storage.py',
                '--no_resume',
                '--no_auth',
                '--bucket', 'chromium-browser-clang',
                '-s', 'tools/clang/dsymutil/bin/dsymutil.arm64.sha1',
                '-o', 'tools/clang/dsymutil/bin/dsymutil',
    ],
  },
  {
    'name': 'dsymutil_mac_x64',
    'pattern': '.',
    'condition': 'host_os == "mac" and host_cpu == "x64"',
    'action': [ 'python3',
                'third_party/depot_tools/download_from_google_storage.py',
                '--no_resume',
                '--no_auth',
                '--bucket', 'chromium-browser-clang',
                '-s', 'tools/clang/dsymutil/bin/dsymutil.x64.sha1',
                '-o', 'tools/clang/dsymutil/bin/dsymutil',
    ],
  },
  # Pull clang-format binaries using checked-in hashes.
  {
    'name': 'clang_format_win',
    'pattern': '.',
    'condition': 'host_os == "win"',
    'action': [ 'python3',
                'third_party/depot_tools/download_from_google_storage.py',
                '--no_resume',
                '--no_auth',
                '--bucket', 'chromium-clang-format',
                '-s', 'buildtools/win/clang-format.exe.sha1',
    ],
  },
  {
    'name': 'clang_format_mac_x64',
    'pattern': '.',
    'condition': 'host_os == "mac" and host_cpu == "x64"',
    'action': [ 'python3',
                'third_party/depot_tools/download_from_google_storage.py',
                '--no_resume',
                '--no_auth',
                '--bucket', 'chromium-clang-format',
                '-s', 'buildtools/mac/clang-format.x64.sha1',
                '-o', 'buildtools/mac/clang-format',
    ],
  },
  {
    'name': 'clang_format_mac_arm64',
    'pattern': '.',
    'condition': 'host_os == "mac" and host_cpu == "arm64"',
    'action': [ 'python3',
                'third_party/depot_tools/download_from_google_storage.py',
                '--no_resume',
                '--no_auth',
                '--bucket', 'chromium-clang-format',
                '-s', 'buildtools/mac/clang-format.arm64.sha1',
                '-o', 'buildtools/mac/clang-format',
    ],
  },
  {
    'name': 'clang_format_linux',
    'pattern': '.',
    'condition': 'host_os == "linux"',
    'action': [ 'python3',
                'third_party/depot_tools/download_from_google_storage.py',
                '--no_resume',
                '--no_auth',
                '--bucket', 'chromium-clang-format',
                '-s', 'buildtools/linux64/clang-format.sha1',
    ],
  },
  {
    'name': 'gcmole',
    'pattern': '.',
    'condition': 'download_gcmole',
    'action': [ 'python3',
                'third_party/depot_tools/download_from_google_storage.py',
                '--bucket', 'chrome-v8-gcmole',
                '-u', '--no_resume',
                '-s', 'tools/gcmole/gcmole-tools.tar.gz.sha1',
                '--platform=linux*',
    ],
  },
  {
    'name': 'jsfunfuzz',
    'pattern': '.',
    'condition': 'download_jsfunfuzz',
    'action': [ 'python3',
                'third_party/depot_tools/download_from_google_storage.py',
                '--bucket', 'chrome-v8-jsfunfuzz',
                '-u', '--no_resume',
                '-s', 'tools/jsfunfuzz/jsfunfuzz.tar.gz.sha1',
                '--platform=linux*',
    ],
  },
  {
    'name': 'wasm_spec_tests',
    'pattern': '.',
    'action': [ 'python3',
                'third_party/depot_tools/download_from_google_storage.py',
                '--no_resume',
                '--no_auth',
                '-u',
                '--bucket', 'v8-wasm-spec-tests',
                '-s', 'test/wasm-spec-tests/tests.tar.gz.sha1',
    ],
  },
  {
    'name': 'wasm_js',
    'pattern': '.',
    'action': [ 'python3',
                'third_party/depot_tools/download_from_google_storage.py',
                '--no_resume',
                '--no_auth',
                '-u',
                '--bucket', 'v8-wasm-spec-tests',
                '-s', 'test/wasm-js/tests.tar.gz.sha1',
    ],
  },
  {
    'name': 'sysroot_arm',
    'pattern': '.',
    'condition': '(checkout_linux and checkout_arm)',
    'action': ['python3', 'build/linux/sysroot_scripts/install-sysroot.py',
               '--arch=arm'],
  },
  {
    'name': 'sysroot_arm64',
    'pattern': '.',
    'condition': '(checkout_linux and checkout_arm64)',
    'action': ['python3', 'build/linux/sysroot_scripts/install-sysroot.py',
               '--arch=arm64'],
  },
  {
    'name': 'sysroot_x86',
    'pattern': '.',
    'condition': '(checkout_linux and (checkout_x86 or checkout_x64))',
    'action': ['python3', 'build/linux/sysroot_scripts/install-sysroot.py',
               '--arch=x86'],
  },
  {
    'name': 'sysroot_x64',
    'pattern': '.',
    'condition': 'checkout_linux and checkout_x64',
    'action': ['python3', 'build/linux/sysroot_scripts/install-sysroot.py',
               '--arch=x64'],
  },
  {
    'name': 'msan_chained_origins',
    'pattern': '.',
    'condition': 'checkout_instrumented_libraries',
    'action': [ 'python3',
                'third_party/depot_tools/download_from_google_storage.py',
                '--no_resume',
                '--no_auth',
                '--bucket', 'chromium-instrumented-libraries',
                '-s', 'third_party/instrumented_libraries/binaries/msan-chained-origins.tgz.sha1',
              ],
  },
  {
    'name': 'msan_no_origins',
    'pattern': '.',
    'condition': 'checkout_instrumented_libraries',
    'action': [ 'python3',
                'third_party/depot_tools/download_from_google_storage.py',
                '--no_resume',
                '--no_auth',
                '--bucket', 'chromium-instrumented-libraries',
                '-s', 'third_party/instrumented_libraries/binaries/msan-no-origins.tgz.sha1',
              ],
  },
  {
    # Case-insensitivity for the Win SDK. Must run before win_toolchain below.
    'name': 'ciopfs_linux',
    'pattern': '.',
    'condition': 'checkout_win and host_os == "linux"',
    'action': [ 'python3',
                'third_party/depot_tools/download_from_google_storage.py',
                '--no_resume',
                '--no_auth',
                '--bucket', 'chromium-browser-clang/ciopfs',
                '-s', 'build/ciopfs.sha1',
    ]
  },
  {
    # Update the Windows toolchain if necessary.
    'name': 'win_toolchain',
    'pattern': '.',
    'condition': 'checkout_win',
    'action': ['python3', 'build/vs_toolchain.py', 'update', '--force'],
  },
  {
    # Update the Mac toolchain if necessary.
    'name': 'mac_toolchain',
    'pattern': '.',
    'condition': 'checkout_mac',
    'action': ['python3', 'build/mac_toolchain.py'],
  },
  {
    # Note: On Win, this should run after win_toolchain, as it may use it.
    'name': 'clang',
    'pattern': '.',
    # clang not supported on aix
    'condition': 'host_os != "aix"',
    'action': ['python3', 'tools/clang/scripts/update.py'],
  },
  {
    'name': 'clang_tidy',
    'pattern': '.',
    'condition': 'checkout_clang_tidy',
    'action': ['python3', 'tools/clang/scripts/update.py',
               '--package=clang-tidy'],
  },
  {
    # Update LASTCHANGE.
    'name': 'lastchange',
    'pattern': '.',
    'action': ['python3', 'build/util/lastchange.py',
               '-o', 'build/util/LASTCHANGE'],
  },
  {
    'name': 'Download Fuchsia system images',
    'pattern': '.',
    'condition': 'checkout_fuchsia',
    'action': [
      'python3',
      'build/fuchsia/update_images.py',
      '--boot-images={checkout_fuchsia_boot_images}',
    ],
  },
  {
    # Mac does not have llvm-objdump, download it for cross builds in Fuchsia.
    'name': 'llvm-objdump',
    'pattern': '.',
    'condition': 'host_os == "mac" and checkout_fuchsia',
    'action': ['python3', 'tools/clang/scripts/update.py',
               '--package=objdump'],
  },
  {
    'name': 'vpython3_common',
    'pattern': '.',
    'action': [ 'vpython3',
                '-vpython-spec', '.vpython3',
                '-vpython-tool', 'install',
    ],
  },
  {
    'name': 'check_v8_header_includes',
    'pattern': '.',
    'condition': 'check_v8_header_includes',
    'action': [
      'python3',
      'tools/generate-header-include-checks.py',
    ],
  },
  {
    # Clean up build dirs for crbug.com/1337238.
    # After a libc++ roll and revert, .ninja_deps would get into a state
    # that breaks Ninja on Windows.
    # TODO(crbug.com/1337238): Remove in a month or so.
    'name': 'del_ninja_deps_cache',
    'pattern': '.',
    'condition': 'host_os == "win"',
    'action': ['python3', 'build/del_ninja_deps_cache.py'],
  },
]<|MERGE_RESOLUTION|>--- conflicted
+++ resolved
@@ -157,6 +157,7 @@
     Var('chromium_url') + '/external/github.com/tc39/test262.git' + '@' + '58b7a2358286b918efd38eac4b2facbc8ada1206',
   'third_party/android_ndk': {
     'url': Var('chromium_url') + '/android_ndk.git' + '@' + '8388a2be5421311dc75c5f937aae13d821a27f3d',
+    'condition': 'checkout_android',
   },
   'third_party/android_platform': {
     'url': Var('chromium_url') + '/chromium/src/third_party/android_platform.git' + '@' + '04b33506bfd9d0e866bd8bd62f4cbf323d84dc79',
@@ -201,12 +202,8 @@
       'dep_type': 'cipd',
   },
   'third_party/catapult': {
-<<<<<<< HEAD
-    'url': Var('chromium_url') + '/catapult.git' + '@' + '84a7988038ae00e1e861381fedf76e233337843f',
-=======
     'url': Var('chromium_url') + '/catapult.git' + '@' + 'ff03621a71c01a6f2b0f3bf2677cf815291a9e85',
     'condition': 'checkout_android',
->>>>>>> 66ad7657
   },
   'third_party/colorama/src': {
     'url': Var('chromium_url') + '/external/colorama.git' + '@' + '799604a1041e9b3bc5d2789ecbd7e8db2e18e6b8',
