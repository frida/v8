--- conflicted
+++ resolved
@@ -26,7 +26,6 @@
   'checkout_ittapi': False,
   'chromium_url': 'https://chromium.googlesource.com',
   'android_url': 'https://android.googlesource.com',
-  'frida_url': 'https://github.com/frida',
   'download_gcmole': False,
   'download_jsfunfuzz': False,
   'check_v8_header_includes': False,
@@ -73,11 +72,7 @@
 
 deps = {
   'v8/build':
-<<<<<<< HEAD
-    Var('frida_url') + '/v8-build.git' + '@' + 'master',
-=======
     Var('chromium_url') + '/chromium/src/build.git' + '@' + 'de373bbc5b9121aff3bcd708c100d96d3b64bae9',
->>>>>>> 16df139b
   'v8/third_party/depot_tools':
     Var('chromium_url') + '/chromium/tools/depot_tools.git' + '@' + 'e3a49aa40576da2427447f7fedb670d5d59216e5',
   'v8/third_party/icu':
@@ -85,11 +80,7 @@
   'v8/third_party/instrumented_libraries':
     Var('chromium_url') + '/chromium/src/third_party/instrumented_libraries.git' + '@' + 'bb3f1802c237dd19105dd0f7919f99e536a39d10',
   'v8/buildtools':
-<<<<<<< HEAD
-    Var('frida_url') + '/v8-buildtools.git' + '@' + 'master',
-=======
     Var('chromium_url') + '/chromium/src/buildtools.git' + '@' + '7977eb176752aeec29d888cfe8e677ac12ed1c41',
->>>>>>> 16df139b
   'v8/buildtools/clang_format/script':
     Var('chromium_url') + '/chromium/llvm-project/cfe/tools/clang-format.git' + '@' + '96636aa0e9f047f17447f2d45a094d0b59ed7917',
   'v8/buildtools/linux64': {
@@ -177,12 +168,8 @@
       'dep_type': 'cipd',
   },
   'v8/third_party/catapult': {
-<<<<<<< HEAD
-    'url': Var('chromium_url') + '/catapult.git' + '@' + 'ed5998919f4b97464cb0f6cd640ad78f101a498d',
-=======
     'url': Var('chromium_url') + '/catapult.git' + '@' + '054d61d117f0cff2a34dc23d0ac6f04c434e181a',
     'condition': 'checkout_android',
->>>>>>> 16df139b
   },
   'v8/third_party/colorama/src': {
     'url': Var('chromium_url') + '/external/colorama.git' + '@' + '799604a1041e9b3bc5d2789ecbd7e8db2e18e6b8',
