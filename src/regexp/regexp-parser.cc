--- conflicted
+++ resolved
@@ -198,14 +198,13 @@
 
 template <class CharT>
 class RegExpParserImpl final {
- public:
+ private:
   RegExpParserImpl(const CharT* input, int input_length, RegExpFlags flags,
                    uintptr_t stack_limit, Zone* zone,
                    const DisallowGarbageCollection& no_gc);
 
   bool Parse(RegExpCompileData* result);
 
- private:
   RegExpTree* ParsePattern();
   RegExpTree* ParseDisjunction();
   RegExpTree* ParseGroup();
@@ -388,11 +387,8 @@
   bool has_named_captures_;  // Only valid after we have scanned for captures.
   bool failed_;
   const uintptr_t stack_limit_;
-<<<<<<< HEAD
-=======
 
   friend class v8::internal::RegExpParser;
->>>>>>> 66ad7657
 };
 
 template <class CharT>
