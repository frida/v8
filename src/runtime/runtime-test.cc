// Copyright 2014 the V8 project authors. All rights reserved.
// Use of this source code is governed by a BSD-style license that can be
// found in the LICENSE file.

#include <fstream>
#include <memory>

#include "include/v8-function.h"
#include "include/v8-profiler.h"
#include "src/api/api-inl.h"
#include "src/base/numbers/double.h"
#include "src/codegen/compiler.h"
#include "src/codegen/pending-optimization-table.h"
#include "src/compiler-dispatcher/lazy-compile-dispatcher.h"
#include "src/compiler-dispatcher/optimizing-compile-dispatcher.h"
#include "src/debug/debug-evaluate.h"
#include "src/deoptimizer/deoptimizer.h"
#include "src/execution/arguments-inl.h"
#include "src/execution/frames-inl.h"
#include "src/execution/isolate-inl.h"
#include "src/execution/protectors-inl.h"
#include "src/execution/tiering-manager.h"
#include "src/heap/heap-inl.h"  // For ToBoolean. TODO(jkummerow): Drop.
#include "src/heap/heap-write-barrier-inl.h"
#include "src/ic/stub-cache.h"
#include "src/objects/js-function-inl.h"
#include "src/objects/js-regexp-inl.h"
#include "src/objects/smi.h"
#include "src/profiler/heap-snapshot-generator.h"
#include "src/regexp/regexp.h"
#include "src/snapshot/snapshot.h"
#include "src/web-snapshot/web-snapshot.h"

#ifdef V8_ENABLE_MAGLEV
#include "src/maglev/maglev.h"
#endif  // V8_ENABLE_MAGLEV

#if V8_ENABLE_WEBASSEMBLY
#include "src/wasm/wasm-engine.h"
#endif  // V8_ENABLE_WEBASSEMBLY

namespace v8 {
namespace internal {

namespace {
<<<<<<< HEAD
struct WasmCompileControls {
  uint32_t MaxWasmBufferSize = std::numeric_limits<uint32_t>::max();
  bool AllowAnySizeForAsync = true;
};
using WasmCompileControlsMap = std::map<v8::Isolate*, WasmCompileControls>;

// We need per-isolate controls, because we sometimes run tests in multiple
// isolates concurrently. Methods need to hold the accompanying mutex on access.
// To avoid upsetting the static initializer count, we lazy initialize this.
base::LazyInstance<WasmCompileControlsMap>::type controls_map_instance =
    LAZY_INSTANCE_INITIALIZER;

base::LazyMutex g_PerIsolateWasmControlsMutex = LAZY_MUTEX_INITIALIZER;

WasmCompileControlsMap* GetPerIsolateWasmControls() {
  return controls_map_instance.Pointer();
}

bool IsWasmCompileAllowed(v8::Isolate* isolate, v8::Local<v8::Value> value,
                          bool is_async) {
  base::MutexGuard guard(g_PerIsolateWasmControlsMutex.Pointer());
  DCHECK_GT(GetPerIsolateWasmControls()->count(isolate), 0);
  const WasmCompileControls& ctrls = GetPerIsolateWasmControls()->at(isolate);
  return (is_async && ctrls.AllowAnySizeForAsync) ||
         (value->IsArrayBuffer() &&
          v8::Local<v8::ArrayBuffer>::Cast(value)->ByteLength() <=
              ctrls.MaxWasmBufferSize) ||
         (value->IsArrayBufferView() &&
          v8::Local<v8::ArrayBufferView>::Cast(value)->ByteLength() <=
              ctrls.MaxWasmBufferSize);
}

// Use the compile controls for instantiation, too
bool IsWasmInstantiateAllowed(v8::Isolate* isolate,
                              v8::Local<v8::Value> module_or_bytes,
                              bool is_async) {
  base::MutexGuard guard(g_PerIsolateWasmControlsMutex.Pointer());
  DCHECK_GT(GetPerIsolateWasmControls()->count(isolate), 0);
  const WasmCompileControls& ctrls = GetPerIsolateWasmControls()->at(isolate);
  if (is_async && ctrls.AllowAnySizeForAsync) return true;
  if (!module_or_bytes->IsWasmModuleObject()) {
    return IsWasmCompileAllowed(isolate, module_or_bytes, is_async);
  }
  v8::Local<v8::WasmModuleObject> module =
      v8::Local<v8::WasmModuleObject>::Cast(module_or_bytes);
  return static_cast<uint32_t>(
             module->GetCompiledModule().GetWireBytesRef().size()) <=
         ctrls.MaxWasmBufferSize;
}

v8::Local<v8::Value> NewRangeException(v8::Isolate* isolate,
                                       const char* message) {
  return v8::Exception::RangeError(
      v8::String::NewFromOneByte(isolate,
                                 reinterpret_cast<const uint8_t*>(message))
          .ToLocalChecked());
}

void ThrowRangeException(v8::Isolate* isolate, const char* message) {
  isolate->ThrowException(NewRangeException(isolate, message));
}

bool WasmModuleOverride(const v8::FunctionCallbackInfo<v8::Value>& args) {
  if (IsWasmCompileAllowed(args.GetIsolate(), args[0], false)) return false;
  ThrowRangeException(args.GetIsolate(), "Sync compile not allowed");
  return true;
=======
V8_WARN_UNUSED_RESULT Object CrashUnlessFuzzing(Isolate* isolate) {
  CHECK(FLAG_fuzzing);
  return ReadOnlyRoots(isolate).undefined_value();
>>>>>>> d631c1ef
}

V8_WARN_UNUSED_RESULT bool CrashUnlessFuzzingReturnFalse(Isolate* isolate) {
  CHECK(FLAG_fuzzing);
  return false;
}

// Returns |value| unless correctness-fuzzer-supressions is enabled,
// otherwise returns undefined_value.
V8_WARN_UNUSED_RESULT Object ReturnFuzzSafe(Object value, Isolate* isolate) {
  return FLAG_correctness_fuzzer_suppressions
             ? ReadOnlyRoots(isolate).undefined_value()
             : value;
}

// Assert that the given argument is a number within the Int32 range
// and convert it to int32_t.  If the argument is not an Int32 we crash if not
// in fuzzing mode.
#define CONVERT_INT32_ARG_FUZZ_SAFE(name, index)                   \
  if (!args[index].IsNumber()) return CrashUnlessFuzzing(isolate); \
  int32_t name = 0;                                                \
  if (!args[index].ToInt32(&name)) return CrashUnlessFuzzing(isolate);

// Cast the given object to a boolean and store it in a variable with
// the given name.  If the object is not a boolean we crash if not in
// fuzzing mode.
#define CONVERT_BOOLEAN_ARG_FUZZ_SAFE(name, index)                  \
  if (!args[index].IsBoolean()) return CrashUnlessFuzzing(isolate); \
  bool name = args[index].IsTrue(isolate);

bool IsAsmWasmFunction(Isolate* isolate, JSFunction function) {
  DisallowGarbageCollection no_gc;
#if V8_ENABLE_WEBASSEMBLY
  // For simplicity we include invalid asm.js functions whose code hasn't yet
  // been updated to CompileLazy but is still the InstantiateAsmJs builtin.
  return function.shared().HasAsmWasmData() ||
         function.code().builtin_id() == Builtin::kInstantiateAsmJs;
#else
  return false;
#endif  // V8_ENABLE_WEBASSEMBLY
}

}  // namespace

RUNTIME_FUNCTION(Runtime_ClearMegamorphicStubCache) {
  HandleScope scope(isolate);
  DCHECK_EQ(0, args.length());
  isolate->load_stub_cache()->Clear();
  isolate->store_stub_cache()->Clear();
  return ReadOnlyRoots(isolate).undefined_value();
}

RUNTIME_FUNCTION(Runtime_ConstructDouble) {
  HandleScope scope(isolate);
  DCHECK_EQ(2, args.length());
  uint32_t hi = NumberToUint32(args[0]);
  uint32_t lo = NumberToUint32(args[1]);
  uint64_t result = (static_cast<uint64_t>(hi) << 32) | lo;
  return *isolate->factory()->NewNumber(base::uint64_to_double(result));
}

RUNTIME_FUNCTION(Runtime_ConstructConsString) {
  HandleScope scope(isolate);
  DCHECK_EQ(2, args.length());
  Handle<String> left = args.at<String>(0);
  Handle<String> right = args.at<String>(1);

  CHECK(left->IsOneByteRepresentation());
  CHECK(right->IsOneByteRepresentation());

  const bool kIsOneByte = true;
  const int length = left->length() + right->length();
  return *isolate->factory()->NewConsString(left, right, length, kIsOneByte);
}

RUNTIME_FUNCTION(Runtime_ConstructSlicedString) {
  HandleScope scope(isolate);
  DCHECK_EQ(2, args.length());
  Handle<String> string = args.at<String>(0);
  int index = args.smi_value_at(1);

  CHECK(string->IsOneByteRepresentation());
  CHECK_LT(index, string->length());

  Handle<String> sliced_string =
      isolate->factory()->NewSubString(string, index, string->length());
  CHECK(sliced_string->IsSlicedString());
  return *sliced_string;
}

RUNTIME_FUNCTION(Runtime_ConstructInternalizedString) {
  HandleScope scope(isolate);
  DCHECK_EQ(1, args.length());
  Handle<String> string = args.at<String>(0);
  CHECK(string->IsOneByteRepresentation());
  Handle<String> internalized = isolate->factory()->InternalizeString(string);
  CHECK(string->IsInternalizedString());
  return *internalized;
}

RUNTIME_FUNCTION(Runtime_ConstructThinString) {
  HandleScope scope(isolate);
  DCHECK_EQ(1, args.length());
  Handle<String> string = args.at<String>(0);
  CHECK(string->IsOneByteRepresentation());
  if (!string->IsConsString()) {
    const bool kIsOneByte = true;
    string =
        isolate->factory()->NewConsString(isolate->factory()->empty_string(),
                                          string, string->length(), kIsOneByte);
  }
  CHECK(string->IsConsString());
  Handle<String> internalized = isolate->factory()->InternalizeString(string);
  CHECK_NE(*internalized, *string);
  CHECK(string->IsThinString());
  return *string;
}

RUNTIME_FUNCTION(Runtime_DeoptimizeFunction) {
  HandleScope scope(isolate);
  DCHECK_EQ(1, args.length());

  Handle<Object> function_object = args.at(0);
  if (!function_object->IsJSFunction()) return CrashUnlessFuzzing(isolate);
  Handle<JSFunction> function = Handle<JSFunction>::cast(function_object);

  if (function->HasAttachedOptimizedCode()) {
    Deoptimizer::DeoptimizeFunction(*function);
  }

  return ReadOnlyRoots(isolate).undefined_value();
}

RUNTIME_FUNCTION(Runtime_DeoptimizeNow) {
  HandleScope scope(isolate);
  DCHECK_EQ(0, args.length());

  Handle<JSFunction> function;

  // Find the JavaScript function on the top of the stack.
  JavaScriptFrameIterator it(isolate);
  if (!it.done()) function = handle(it.frame()->function(), isolate);
  if (function.is_null()) return CrashUnlessFuzzing(isolate);

  if (function->HasAttachedOptimizedCode()) {
    Deoptimizer::DeoptimizeFunction(*function);
  }

  return ReadOnlyRoots(isolate).undefined_value();
}

RUNTIME_FUNCTION(Runtime_RunningInSimulator) {
  SealHandleScope shs(isolate);
  DCHECK_EQ(0, args.length());
#if defined(USE_SIMULATOR)
  return ReadOnlyRoots(isolate).true_value();
#else
  return ReadOnlyRoots(isolate).false_value();
#endif
}

RUNTIME_FUNCTION(Runtime_RuntimeEvaluateREPL) {
  HandleScope scope(isolate);
  DCHECK_EQ(1, args.length());
  Handle<String> source = args.at<String>(0);
  Handle<Object> result;
  ASSIGN_RETURN_FAILURE_ON_EXCEPTION(
      isolate, result,
      DebugEvaluate::Global(isolate, source,
                            debug::EvaluateGlobalMode::kDefault,
                            REPLMode::kYes));

  return *result;
}

RUNTIME_FUNCTION(Runtime_ICsAreEnabled) {
  SealHandleScope shs(isolate);
  DCHECK_EQ(0, args.length());
  return isolate->heap()->ToBoolean(FLAG_use_ic);
}

RUNTIME_FUNCTION(Runtime_IsConcurrentRecompilationSupported) {
  SealHandleScope shs(isolate);
  DCHECK_EQ(0, args.length());
  return isolate->heap()->ToBoolean(
      isolate->concurrent_recompilation_enabled());
}

RUNTIME_FUNCTION(Runtime_IsAtomicsWaitAllowed) {
  SealHandleScope shs(isolate);
  DCHECK_EQ(0, args.length());
  return isolate->heap()->ToBoolean(isolate->allow_atomics_wait());
}

namespace {

template <CodeKind code_kind>
bool CanOptimizeFunction(Handle<JSFunction> function, Isolate* isolate,
                         IsCompiledScope* is_compiled_scope);

template <>
bool CanOptimizeFunction<CodeKind::TURBOFAN>(
    Handle<JSFunction> function, Isolate* isolate,
    IsCompiledScope* is_compiled_scope) {
  // The following conditions were lifted (in part) from the DCHECK inside
  // JSFunction::MarkForOptimization().

  if (!function->shared().allows_lazy_compilation()) {
    return CrashUnlessFuzzingReturnFalse(isolate);
  }

  // If function isn't compiled, compile it now.
  if (!is_compiled_scope->is_compiled() &&
      !Compiler::Compile(isolate, function, Compiler::CLEAR_EXCEPTION,
                         is_compiled_scope)) {
    return CrashUnlessFuzzingReturnFalse(isolate);
  }

  if (!FLAG_turbofan) return false;

  if (function->shared().optimization_disabled() &&
      function->shared().disabled_optimization_reason() ==
          BailoutReason::kNeverOptimize) {
    return CrashUnlessFuzzingReturnFalse(isolate);
  }

  if (IsAsmWasmFunction(isolate, *function)) {
    return CrashUnlessFuzzingReturnFalse(isolate);
  }

  if (FLAG_testing_d8_test_runner) {
    PendingOptimizationTable::MarkedForOptimization(isolate, function);
  }

  CodeKind kind = CodeKindForTopTier();
  if (function->HasAvailableOptimizedCode() ||
      function->HasAvailableCodeKind(kind)) {
    DCHECK(function->HasAttachedOptimizedCode() ||
           function->ChecksTieringState());
    if (FLAG_testing_d8_test_runner) {
      PendingOptimizationTable::FunctionWasOptimized(isolate, function);
    }
    return false;
  }

  return true;
}

#ifdef V8_ENABLE_MAGLEV
template <>
bool CanOptimizeFunction<CodeKind::MAGLEV>(Handle<JSFunction> function,
                                           Isolate* isolate,
                                           IsCompiledScope* is_compiled_scope) {
  if (!FLAG_maglev) return false;

  CHECK(!IsAsmWasmFunction(isolate, *function));

  // TODO(v8:7700): Disabled optimization due to deopts?
  // TODO(v8:7700): Already cached?

  return function->GetActiveTier() < CodeKind::MAGLEV;
}
#endif  // V8_ENABLE_MAGLEV

Object OptimizeFunctionOnNextCall(RuntimeArguments& args, Isolate* isolate) {
  if (args.length() != 1 && args.length() != 2) {
    return CrashUnlessFuzzing(isolate);
  }

  Handle<Object> function_object = args.at(0);
  if (!function_object->IsJSFunction()) return CrashUnlessFuzzing(isolate);
  Handle<JSFunction> function = Handle<JSFunction>::cast(function_object);

  static constexpr CodeKind kCodeKind = CodeKind::TURBOFAN;

  IsCompiledScope is_compiled_scope(
      function->shared().is_compiled_scope(isolate));
  if (!CanOptimizeFunction<kCodeKind>(function, isolate, &is_compiled_scope)) {
    return ReadOnlyRoots(isolate).undefined_value();
  }

  ConcurrencyMode concurrency_mode = ConcurrencyMode::kSynchronous;
  if (args.length() == 2) {
    Handle<Object> type = args.at(1);
    if (!type->IsString()) return CrashUnlessFuzzing(isolate);
    if (Handle<String>::cast(type)->IsOneByteEqualTo(
            base::StaticCharVector("concurrent")) &&
        isolate->concurrent_recompilation_enabled()) {
      concurrency_mode = ConcurrencyMode::kConcurrent;
    }
  }

  // This function may not have been lazily compiled yet, even though its shared
  // function has.
  if (!function->is_compiled()) {
    DCHECK(function->shared().HasBytecodeArray());
    CodeT codet = *BUILTIN_CODE(isolate, InterpreterEntryTrampoline);
    if (function->shared().HasBaselineCode()) {
      codet = function->shared().baseline_code(kAcquireLoad);
    }
    function->set_code(codet);
  }

  TraceManualRecompile(*function, kCodeKind, concurrency_mode);
  JSFunction::EnsureFeedbackVector(isolate, function, &is_compiled_scope);
  function->MarkForOptimization(isolate, CodeKind::TURBOFAN, concurrency_mode);

  return ReadOnlyRoots(isolate).undefined_value();
}

bool EnsureFeedbackVector(Isolate* isolate, Handle<JSFunction> function) {
  // Check function allows lazy compilation.
  if (!function->shared().allows_lazy_compilation()) return false;

  if (function->has_feedback_vector()) return true;

  // If function isn't compiled, compile it now.
  IsCompiledScope is_compiled_scope(
      function->shared().is_compiled_scope(function->GetIsolate()));
  // If the JSFunction isn't compiled but it has a initialized feedback cell
  // then no need to compile. CompileLazy builtin would handle these cases by
  // installing the code from SFI. Calling compile here may cause another
  // optimization if FLAG_always_turbofan is set.
  bool needs_compilation =
      !function->is_compiled() && !function->has_closure_feedback_cell_array();
  if (needs_compilation &&
      !Compiler::Compile(isolate, function, Compiler::CLEAR_EXCEPTION,
                         &is_compiled_scope)) {
    return false;
  }

  // Ensure function has a feedback vector to hold type feedback for
  // optimization.
  JSFunction::EnsureFeedbackVector(isolate, function, &is_compiled_scope);
  return true;
}

}  // namespace

RUNTIME_FUNCTION(Runtime_CompileBaseline) {
  HandleScope scope(isolate);
  if (args.length() != 1) {
    return CrashUnlessFuzzing(isolate);
  }
  Handle<Object> function_object = args.at(0);
  if (!function_object->IsJSFunction()) return CrashUnlessFuzzing(isolate);
  Handle<JSFunction> function = Handle<JSFunction>::cast(function_object);

  IsCompiledScope is_compiled_scope =
      function->shared(isolate).is_compiled_scope(isolate);

  if (!function->shared(isolate).IsUserJavaScript()) {
    return CrashUnlessFuzzing(isolate);
  }

  // First compile the bytecode, if we have to.
  if (!is_compiled_scope.is_compiled() &&
      !Compiler::Compile(isolate, function, Compiler::CLEAR_EXCEPTION,
                         &is_compiled_scope)) {
    return CrashUnlessFuzzing(isolate);
  }

  if (!Compiler::CompileBaseline(isolate, function, Compiler::CLEAR_EXCEPTION,
                                 &is_compiled_scope)) {
    return CrashUnlessFuzzing(isolate);
  }

  return *function;
}

// TODO(v8:7700): Remove this function once we no longer need it to measure
// maglev compile times. For normal tierup, OptimizeMaglevOnNextCall should be
// used instead.
#ifdef V8_ENABLE_MAGLEV
RUNTIME_FUNCTION(Runtime_BenchMaglev) {
  HandleScope scope(isolate);
  DCHECK_EQ(args.length(), 2);
  Handle<JSFunction> function = args.at<JSFunction>(0);
  int count = args.smi_value_at(1);

  Handle<CodeT> codet;
  base::ElapsedTimer timer;
  timer.Start();
  codet = Maglev::Compile(isolate, function).ToHandleChecked();
  for (int i = 1; i < count; ++i) {
    HandleScope handle_scope(isolate);
    Maglev::Compile(isolate, function);
  }
  PrintF("Maglev compile time: %g ms!\n",
         timer.Elapsed().InMillisecondsF() / count);

  function->set_code(*codet);

  return ReadOnlyRoots(isolate).undefined_value();
}
#else
RUNTIME_FUNCTION(Runtime_BenchMaglev) {
  PrintF("Maglev is not enabled.\n");
  return ReadOnlyRoots(isolate).undefined_value();
}
#endif  // V8_ENABLE_MAGLEV

RUNTIME_FUNCTION(Runtime_ActiveTierIsMaglev) {
  HandleScope scope(isolate);
  DCHECK_EQ(args.length(), 1);
  Handle<JSFunction> function = args.at<JSFunction>(0);
  return isolate->heap()->ToBoolean(function->ActiveTierIsMaglev());
}

#ifdef V8_ENABLE_MAGLEV
RUNTIME_FUNCTION(Runtime_OptimizeMaglevOnNextCall) {
  HandleScope scope(isolate);
  DCHECK_EQ(args.length(), 1);
  Handle<JSFunction> function = args.at<JSFunction>(0);

  static constexpr CodeKind kCodeKind = CodeKind::MAGLEV;

  IsCompiledScope is_compiled_scope(
      function->shared().is_compiled_scope(isolate));
  if (!CanOptimizeFunction<kCodeKind>(function, isolate, &is_compiled_scope)) {
    return ReadOnlyRoots(isolate).undefined_value();
  }
  DCHECK(is_compiled_scope.is_compiled());
  DCHECK(function->is_compiled());

  // TODO(v8:7700): Support concurrent compiles.
  const ConcurrencyMode concurrency_mode = ConcurrencyMode::kSynchronous;

  TraceManualRecompile(*function, kCodeKind, concurrency_mode);
  JSFunction::EnsureFeedbackVector(isolate, function, &is_compiled_scope);
  function->MarkForOptimization(isolate, kCodeKind, concurrency_mode);

  return ReadOnlyRoots(isolate).undefined_value();
}
#else
RUNTIME_FUNCTION(Runtime_OptimizeMaglevOnNextCall) {
  PrintF("Maglev is not enabled.\n");
  return ReadOnlyRoots(isolate).undefined_value();
}
#endif  // V8_ENABLE_MAGLEV

// TODO(jgruber): Rename to OptimizeTurbofanOnNextCall.
RUNTIME_FUNCTION(Runtime_OptimizeFunctionOnNextCall) {
  HandleScope scope(isolate);
  return OptimizeFunctionOnNextCall(args, isolate);
}

RUNTIME_FUNCTION(Runtime_EnsureFeedbackVectorForFunction) {
  HandleScope scope(isolate);
  DCHECK_EQ(1, args.length());
  Handle<JSFunction> function = args.at<JSFunction>(0);
  EnsureFeedbackVector(isolate, function);
  return ReadOnlyRoots(isolate).undefined_value();
}

RUNTIME_FUNCTION(Runtime_PrepareFunctionForOptimization) {
  HandleScope scope(isolate);
  if ((args.length() != 1 && args.length() != 2) || !args[0].IsJSFunction()) {
    return CrashUnlessFuzzing(isolate);
  }
  Handle<JSFunction> function = args.at<JSFunction>(0);

  bool allow_heuristic_optimization = false;
  if (args.length() == 2) {
    Handle<Object> sync_object = args.at(1);
    if (!sync_object->IsString()) return CrashUnlessFuzzing(isolate);
    Handle<String> sync = Handle<String>::cast(sync_object);
    if (sync->IsOneByteEqualTo(
            base::StaticCharVector("allow heuristic optimization"))) {
      allow_heuristic_optimization = true;
    }
  }

  if (!EnsureFeedbackVector(isolate, function)) {
    return CrashUnlessFuzzing(isolate);
  }

  // If optimization is disabled for the function, return without making it
  // pending optimize for test.
  if (function->shared().optimization_disabled() &&
      function->shared().disabled_optimization_reason() ==
          BailoutReason::kNeverOptimize) {
    return CrashUnlessFuzzing(isolate);
  }

  if (IsAsmWasmFunction(isolate, *function)) return CrashUnlessFuzzing(isolate);

  // Hold onto the bytecode array between marking and optimization to ensure
  // it's not flushed.
  if (FLAG_testing_d8_test_runner) {
    PendingOptimizationTable::PreparedForOptimization(
        isolate, function, allow_heuristic_optimization);
  }

  return ReadOnlyRoots(isolate).undefined_value();
}

namespace {

void FinalizeOptimization(Isolate* isolate) {
  DCHECK(isolate->concurrent_recompilation_enabled());
  isolate->optimizing_compile_dispatcher()->AwaitCompileTasks();
  isolate->optimizing_compile_dispatcher()->InstallOptimizedFunctions();
  isolate->optimizing_compile_dispatcher()->set_finalize(true);
}

BytecodeOffset OffsetOfNextJumpLoop(Isolate* isolate, UnoptimizedFrame* frame) {
  Handle<BytecodeArray> bytecode_array(frame->GetBytecodeArray(), isolate);
  const int current_offset = frame->GetBytecodeOffset();

  interpreter::BytecodeArrayIterator it(bytecode_array, current_offset);

  // First, look for a loop that contains the current bytecode offset.
  for (; !it.done(); it.Advance()) {
    if (it.current_bytecode() != interpreter::Bytecode::kJumpLoop) {
      continue;
    }
    if (!base::IsInRange(current_offset, it.GetJumpTargetOffset(),
                         it.current_offset())) {
      continue;
    }

    return BytecodeOffset(it.current_offset());
  }

  // Fall back to any loop after the current offset.
  it.SetOffset(current_offset);
  for (; !it.done(); it.Advance()) {
    if (it.current_bytecode() == interpreter::Bytecode::kJumpLoop) {
      return BytecodeOffset(it.current_offset());
    }
  }

  return BytecodeOffset::None();
}

}  // namespace

RUNTIME_FUNCTION(Runtime_OptimizeOsr) {
  HandleScope handle_scope(isolate);
  DCHECK(args.length() == 0 || args.length() == 1);

  Handle<JSFunction> function;

  // The optional parameter determines the frame being targeted.
  int stack_depth = 0;
  if (args.length() == 1) {
    if (!args[0].IsSmi()) return CrashUnlessFuzzing(isolate);
    stack_depth = args.smi_value_at(0);
  }

  // Find the JavaScript function on the top of the stack.
  JavaScriptFrameIterator it(isolate);
  while (!it.done() && stack_depth--) it.Advance();
  if (!it.done()) function = handle(it.frame()->function(), isolate);
  if (function.is_null()) return CrashUnlessFuzzing(isolate);

  if (V8_UNLIKELY(!FLAG_turbofan) || V8_UNLIKELY(!FLAG_use_osr)) {
    return ReadOnlyRoots(isolate).undefined_value();
  }

  if (!function->shared().allows_lazy_compilation()) {
    return CrashUnlessFuzzing(isolate);
  }

  if (function->shared().optimization_disabled() &&
      function->shared().disabled_optimization_reason() ==
          BailoutReason::kNeverOptimize) {
    return CrashUnlessFuzzing(isolate);
  }

  if (FLAG_testing_d8_test_runner) {
    PendingOptimizationTable::MarkedForOptimization(isolate, function);
  }

  if (function->HasAvailableOptimizedCode()) {
    DCHECK(function->HasAttachedOptimizedCode() ||
           function->ChecksTieringState());
    // If function is already optimized, remove the bytecode array from the
    // pending optimize for test table and return.
    if (FLAG_testing_d8_test_runner) {
      PendingOptimizationTable::FunctionWasOptimized(isolate, function);
    }
    return ReadOnlyRoots(isolate).undefined_value();
  }

  if (!it.frame()->is_unoptimized()) {
    // Nothing to be done.
    return ReadOnlyRoots(isolate).undefined_value();
  }

  IsCompiledScope is_compiled_scope(
      function->shared().is_compiled_scope(isolate));
  JSFunction::EnsureFeedbackVector(isolate, function, &is_compiled_scope);
  isolate->tiering_manager()->RequestOsrAtNextOpportunity(*function);

  // If concurrent OSR is enabled, the testing workflow is a bit tricky. We
  // must guarantee that the next JumpLoop installs the finished OSR'd code
  // object, but we still want to exercise concurrent code paths. To do so,
  // we attempt to find the next JumpLoop, start an OSR job for it now, and
  // immediately force finalization.
  // If this succeeds and we correctly match up the next JumpLoop, once we
  // reach the JumpLoop we'll hit the OSR cache and install the generated code.
  // If not (e.g. because we enter a nested loop first), the next JumpLoop will
  // see the cached OSR code with a mismatched offset, and trigger
  // non-concurrent OSR compilation and installation.
  if (isolate->concurrent_recompilation_enabled() && FLAG_concurrent_osr) {
    const BytecodeOffset osr_offset =
        OffsetOfNextJumpLoop(isolate, UnoptimizedFrame::cast(it.frame()));
    if (osr_offset.IsNone()) {
      // The loop may have been elided by bytecode generation (e.g. for
      // patterns such as `do { ... } while (false);`.
      return ReadOnlyRoots(isolate).undefined_value();
    }

    // Finalize first to ensure all pending tasks are done (since we can't
    // queue more than one OSR job for each function).
    FinalizeOptimization(isolate);

    // Queue the job.
    auto unused_result = Compiler::CompileOptimizedOSR(
        isolate, function, osr_offset, UnoptimizedFrame::cast(it.frame()),
        ConcurrencyMode::kConcurrent);
    USE(unused_result);

    // Finalize again to finish the queued job. The next call into
    // Runtime::kCompileOptimizedOSR will pick up the cached Code object.
    FinalizeOptimization(isolate);
  }

  return ReadOnlyRoots(isolate).undefined_value();
}

RUNTIME_FUNCTION(Runtime_BaselineOsr) {
  HandleScope scope(isolate);
  DCHECK_EQ(0, args.length());

  // Find the JavaScript function on the top of the stack.
  JavaScriptFrameIterator it(isolate);
  Handle<JSFunction> function = handle(it.frame()->function(), isolate);
  if (function.is_null()) return CrashUnlessFuzzing(isolate);
  if (!FLAG_sparkplug || !FLAG_use_osr) {
    return ReadOnlyRoots(isolate).undefined_value();
  }
  if (!it.frame()->is_unoptimized()) {
    return ReadOnlyRoots(isolate).undefined_value();
  }

  IsCompiledScope is_compiled_scope(
      function->shared().is_compiled_scope(isolate));
  Compiler::CompileBaseline(isolate, function, Compiler::CLEAR_EXCEPTION,
                            &is_compiled_scope);

  return ReadOnlyRoots(isolate).undefined_value();
}

RUNTIME_FUNCTION(Runtime_NeverOptimizeFunction) {
  HandleScope scope(isolate);
  DCHECK_EQ(1, args.length());
  Handle<Object> function_object = args.at(0);
  PtrComprCageBase cage_base(isolate);
  if (!function_object->IsJSFunction(cage_base)) {
    return CrashUnlessFuzzing(isolate);
  }
  Handle<JSFunction> function = Handle<JSFunction>::cast(function_object);
  Handle<SharedFunctionInfo> sfi(function->shared(cage_base), isolate);
  CodeKind code_kind = sfi->abstract_code(isolate).kind(cage_base);
  if (code_kind != CodeKind::INTERPRETED_FUNCTION &&
      code_kind != CodeKind::BUILTIN) {
    return CrashUnlessFuzzing(isolate);
  }
  // Make sure to finish compilation if there is a parallel lazy compilation in
  // progress, to make sure that the compilation finalization doesn't clobber
  // the SharedFunctionInfo's disable_optimization field.
  if (isolate->lazy_compile_dispatcher() &&
      isolate->lazy_compile_dispatcher()->IsEnqueued(sfi)) {
    isolate->lazy_compile_dispatcher()->FinishNow(sfi);
  }

  sfi->DisableOptimization(BailoutReason::kNeverOptimize);
  return ReadOnlyRoots(isolate).undefined_value();
}

RUNTIME_FUNCTION(Runtime_GetOptimizationStatus) {
  HandleScope scope(isolate);
  DCHECK_EQ(args.length(), 1);

  int status = 0;
  if (FLAG_lite_mode || FLAG_jitless) {
    // Both jitless and lite modes cannot optimize. Unit tests should handle
    // these the same way. In the future, the two flags may become synonyms.
    status |= static_cast<int>(OptimizationStatus::kLiteMode);
  }
  if (!isolate->use_optimizer()) {
    status |= static_cast<int>(OptimizationStatus::kNeverOptimize);
  }
  if (FLAG_always_turbofan || FLAG_prepare_always_turbofan) {
    status |= static_cast<int>(OptimizationStatus::kAlwaysOptimize);
  }
  if (FLAG_deopt_every_n_times) {
    status |= static_cast<int>(OptimizationStatus::kMaybeDeopted);
  }

  Handle<Object> function_object = args.at(0);
  if (function_object->IsUndefined()) return Smi::FromInt(status);
  if (!function_object->IsJSFunction()) return CrashUnlessFuzzing(isolate);

  Handle<JSFunction> function = Handle<JSFunction>::cast(function_object);
  status |= static_cast<int>(OptimizationStatus::kIsFunction);

  switch (function->tiering_state()) {
    case TieringState::kRequestTurbofan_Synchronous:
      status |= static_cast<int>(OptimizationStatus::kMarkedForOptimization);
      break;
    case TieringState::kRequestTurbofan_Concurrent:
      status |= static_cast<int>(
          OptimizationStatus::kMarkedForConcurrentOptimization);
      break;
    case TieringState::kInProgress:
      status |= static_cast<int>(OptimizationStatus::kOptimizingConcurrently);
      break;
    case TieringState::kNone:
    case TieringState::kRequestMaglev_Synchronous:
    case TieringState::kRequestMaglev_Concurrent:
      // TODO(v8:7700): Maglev support.
      break;
  }

  if (function->HasAttachedOptimizedCode()) {
    CodeT code = function->code();
    if (code.marked_for_deoptimization()) {
      status |= static_cast<int>(OptimizationStatus::kMarkedForDeoptimization);
    } else {
      status |= static_cast<int>(OptimizationStatus::kOptimized);
    }
    if (code.is_maglevved()) {
      status |= static_cast<int>(OptimizationStatus::kMaglevved);
    } else if (code.is_turbofanned()) {
      status |= static_cast<int>(OptimizationStatus::kTurboFanned);
    }
  }
  if (function->HasAttachedCodeKind(CodeKind::BASELINE)) {
    status |= static_cast<int>(OptimizationStatus::kBaseline);
  }
  if (function->ActiveTierIsIgnition()) {
    status |= static_cast<int>(OptimizationStatus::kInterpreted);
  }

  // Additionally, detect activations of this frame on the stack, and report the
  // status of the topmost frame.
  JavaScriptFrame* frame = nullptr;
  JavaScriptFrameIterator it(isolate);
  while (!it.done()) {
    if (it.frame()->function() == *function) {
      frame = it.frame();
      break;
    }
    it.Advance();
  }
  if (frame != nullptr) {
    status |= static_cast<int>(OptimizationStatus::kIsExecuting);
    if (frame->is_turbofan()) {
      status |=
          static_cast<int>(OptimizationStatus::kTopmostFrameIsTurboFanned);
    } else if (frame->is_interpreted()) {
      status |=
          static_cast<int>(OptimizationStatus::kTopmostFrameIsInterpreted);
    } else if (frame->is_baseline()) {
      status |= static_cast<int>(OptimizationStatus::kTopmostFrameIsBaseline);
    }
  }

  return Smi::FromInt(status);
}

RUNTIME_FUNCTION(Runtime_DisableOptimizationFinalization) {
  DCHECK_EQ(0, args.length());
  if (isolate->concurrent_recompilation_enabled()) {
    isolate->optimizing_compile_dispatcher()->AwaitCompileTasks();
    isolate->optimizing_compile_dispatcher()->InstallOptimizedFunctions();
    isolate->stack_guard()->ClearInstallCode();
    isolate->optimizing_compile_dispatcher()->set_finalize(false);
  }
  return ReadOnlyRoots(isolate).undefined_value();
}

RUNTIME_FUNCTION(Runtime_WaitForBackgroundOptimization) {
  DCHECK_EQ(0, args.length());
  if (isolate->concurrent_recompilation_enabled()) {
    isolate->optimizing_compile_dispatcher()->AwaitCompileTasks();
  }
  return ReadOnlyRoots(isolate).undefined_value();
}

RUNTIME_FUNCTION(Runtime_FinalizeOptimization) {
  DCHECK_EQ(0, args.length());
  if (isolate->concurrent_recompilation_enabled()) {
    FinalizeOptimization(isolate);
  }
  return ReadOnlyRoots(isolate).undefined_value();
}

static void ReturnNull(const v8::FunctionCallbackInfo<v8::Value>& args) {
  args.GetReturnValue().SetNull();
}

RUNTIME_FUNCTION(Runtime_GetUndetectable) {
  HandleScope scope(isolate);
  DCHECK_EQ(0, args.length());
  v8::Isolate* v8_isolate = reinterpret_cast<v8::Isolate*>(isolate);
  Local<v8::ObjectTemplate> desc = v8::ObjectTemplate::New(v8_isolate);
  desc->MarkAsUndetectable();
  desc->SetCallAsFunctionHandler(ReturnNull);
  Local<v8::Object> obj =
      desc->NewInstance(v8_isolate->GetCurrentContext()).ToLocalChecked();
  return *Utils::OpenHandle(*obj);
}

static void call_as_function(const v8::FunctionCallbackInfo<v8::Value>& args) {
  double v1 =
      args[0]->NumberValue(args.GetIsolate()->GetCurrentContext()).ToChecked();
  double v2 =
      args[1]->NumberValue(args.GetIsolate()->GetCurrentContext()).ToChecked();
  args.GetReturnValue().Set(v8::Number::New(args.GetIsolate(), v1 - v2));
}

// Returns a callable object. The object returns the difference of its two
// parameters when it is called.
RUNTIME_FUNCTION(Runtime_GetCallable) {
  HandleScope scope(isolate);
  DCHECK_EQ(0, args.length());
  v8::Isolate* v8_isolate = reinterpret_cast<v8::Isolate*>(isolate);
  Local<v8::FunctionTemplate> t = v8::FunctionTemplate::New(v8_isolate);
  Local<ObjectTemplate> instance_template = t->InstanceTemplate();
  instance_template->SetCallAsFunctionHandler(call_as_function);
  v8_isolate->GetCurrentContext();
  Local<v8::Object> instance =
      t->GetFunction(v8_isolate->GetCurrentContext())
          .ToLocalChecked()
          ->NewInstance(v8_isolate->GetCurrentContext())
          .ToLocalChecked();
  return *Utils::OpenHandle(*instance);
}

RUNTIME_FUNCTION(Runtime_ClearFunctionFeedback) {
  HandleScope scope(isolate);
  DCHECK_EQ(1, args.length());
  Handle<JSFunction> function = args.at<JSFunction>(0);
  function->ClearTypeFeedbackInfo();
  return ReadOnlyRoots(isolate).undefined_value();
}

RUNTIME_FUNCTION(Runtime_NotifyContextDisposed) {
  HandleScope scope(isolate);
  DCHECK_EQ(0, args.length());
  isolate->heap()->NotifyContextDisposed(true);
  return ReadOnlyRoots(isolate).undefined_value();
}

RUNTIME_FUNCTION(Runtime_SetAllocationTimeout) {
  SealHandleScope shs(isolate);
  DCHECK(args.length() == 2 || args.length() == 3);
#ifdef V8_ENABLE_ALLOCATION_TIMEOUT
  CONVERT_INT32_ARG_FUZZ_SAFE(interval, 0);
  HeapAllocator::SetAllocationGcInterval(interval);
  CONVERT_INT32_ARG_FUZZ_SAFE(timeout, 1);
  isolate->heap()->set_allocation_timeout(timeout);
#endif
#ifdef DEBUG
  if (args.length() == 3) {
    // Enable/disable inline allocation if requested.
    CONVERT_BOOLEAN_ARG_FUZZ_SAFE(inline_allocation, 2);
    if (inline_allocation) {
      isolate->heap()->EnableInlineAllocation();
    } else {
      isolate->heap()->DisableInlineAllocation();
    }
  }
#endif
  return ReadOnlyRoots(isolate).undefined_value();
}

namespace {

int FixedArrayLenFromSize(int size) {
  return std::min({(size - FixedArray::kHeaderSize) / kTaggedSize,
                   FixedArray::kMaxRegularLength});
}

int GetSpaceRemainingOnCurrentPage(v8::internal::NewSpace* space) {
  Address top = space->top();
  if ((top & kPageAlignmentMask) == 0) {
    // `top` points to the start of a page signifies that there is not room in
    // the current page.
    return 0;
  }
  return static_cast<int>(Page::FromAddress(space->top())->area_end() - top);
}

void FillUpOneNewSpacePage(Isolate* isolate, Heap* heap) {
  DCHECK(!FLAG_single_generation);
  PauseAllocationObserversScope pause_observers(heap);
  NewSpace* space = heap->new_space();
  // We cannot rely on `space->limit()` to point to the end of the current page
  // in the case where inline allocations are disabled, it actually points to
  // the current allocation pointer.
  DCHECK_IMPLIES(!space->IsInlineAllocationEnabled(),
                 space->limit() == space->top());
  int space_remaining = GetSpaceRemainingOnCurrentPage(space);
  while (space_remaining > 0) {
    int length = FixedArrayLenFromSize(space_remaining);
    if (length > 0) {
      Handle<FixedArray> padding =
          isolate->factory()->NewFixedArray(length, AllocationType::kYoung);
      DCHECK(heap->new_space()->Contains(*padding));
      space_remaining -= padding->Size();
    } else {
      // Not enough room to create another fixed array. Create a filler.
      heap->CreateFillerObjectAt(*heap->new_space()->allocation_top_address(),
                                 space_remaining);
      break;
    }
  }
}

}  // namespace

RUNTIME_FUNCTION(Runtime_SimulateNewspaceFull) {
  HandleScope scope(isolate);
  Heap* heap = isolate->heap();
  NewSpace* space = heap->new_space();
  AlwaysAllocateScopeForTesting always_allocate(heap);
  do {
    FillUpOneNewSpacePage(isolate, heap);
  } while (space->AddFreshPage());

  return ReadOnlyRoots(isolate).undefined_value();
}

RUNTIME_FUNCTION(Runtime_ScheduleGCInStackCheck) {
  SealHandleScope shs(isolate);
  DCHECK_EQ(0, args.length());
  isolate->RequestInterrupt(
      [](v8::Isolate* isolate, void*) {
        isolate->RequestGarbageCollectionForTesting(
            v8::Isolate::kFullGarbageCollection);
      },
      nullptr);
  return ReadOnlyRoots(isolate).undefined_value();
}

class FileOutputStream : public v8::OutputStream {
 public:
  explicit FileOutputStream(const char* filename) : os_(filename) {}
  ~FileOutputStream() override { os_.close(); }

  WriteResult WriteAsciiChunk(char* data, int size) override {
    os_.write(data, size);
    return kContinue;
  }

  void EndOfStream() override { os_.close(); }

 private:
  std::ofstream os_;
};

RUNTIME_FUNCTION(Runtime_TakeHeapSnapshot) {
  if (FLAG_fuzzing) {
    // We don't want to create snapshots in fuzzers.
    return ReadOnlyRoots(isolate).undefined_value();
  }

  std::string filename = "heap.heapsnapshot";

  if (args.length() >= 1) {
    HandleScope hs(isolate);
    Handle<String> filename_as_js_string = args.at<String>(0);
    std::unique_ptr<char[]> buffer = filename_as_js_string->ToCString();
    filename = std::string(buffer.get());
  }

  HeapProfiler* heap_profiler = isolate->heap_profiler();
  // Since this API is intended for V8 devs, we do not treat globals as roots
  // here on purpose.
  v8::HeapProfiler::HeapSnapshotOptions options;
  options.numerics_mode = v8::HeapProfiler::NumericsMode::kExposeNumericValues;
  options.snapshot_mode = v8::HeapProfiler::HeapSnapshotMode::kExposeInternals;
  HeapSnapshot* snapshot = heap_profiler->TakeSnapshot(options);
  FileOutputStream stream(filename.c_str());
  HeapSnapshotJSONSerializer serializer(snapshot);
  serializer.Serialize(&stream);
  return ReadOnlyRoots(isolate).undefined_value();
}

static void DebugPrintImpl(MaybeObject maybe_object) {
  StdoutStream os;
  if (maybe_object->IsCleared()) {
    os << "[weak cleared]";
  } else {
    Object object = maybe_object.GetHeapObjectOrSmi();
    bool weak = maybe_object.IsWeak();

#ifdef OBJECT_PRINT
    os << "DebugPrint: ";
    if (weak) os << "[weak] ";
    object.Print(os);
    if (object.IsHeapObject()) {
      HeapObject::cast(object).map().Print(os);
    }
#else
    if (weak) os << "[weak] ";
    // ShortPrint is available in release mode. Print is not.
    os << Brief(object);
#endif
  }
  os << std::endl;
}

RUNTIME_FUNCTION(Runtime_DebugPrint) {
  SealHandleScope shs(isolate);
  DCHECK_EQ(1, args.length());

  MaybeObject maybe_object(*args.address_of_arg_at(0));
  DebugPrintImpl(maybe_object);
  return args[0];
}

RUNTIME_FUNCTION(Runtime_DebugPrintPtr) {
  SealHandleScope shs(isolate);
  StdoutStream os;
  DCHECK_EQ(1, args.length());

  MaybeObject maybe_object(*args.address_of_arg_at(0));
  if (!maybe_object.IsCleared()) {
    Object object = maybe_object.GetHeapObjectOrSmi();
    size_t pointer;
    if (object.ToIntegerIndex(&pointer)) {
      MaybeObject from_pointer(static_cast<Address>(pointer));
      DebugPrintImpl(from_pointer);
    }
  }
  // We don't allow the converted pointer to leak out to JavaScript.
  return args[0];
}

RUNTIME_FUNCTION(Runtime_PrintWithNameForAssert) {
  SealHandleScope shs(isolate);
  DCHECK_EQ(2, args.length());

  auto name = String::cast(args[0]);

  PrintF(" * ");
  StringCharacterStream stream(name);
  while (stream.HasMore()) {
    uint16_t character = stream.GetNext();
    PrintF("%c", character);
  }
  PrintF(": ");
  args[1].ShortPrint();
  PrintF("\n");

  return ReadOnlyRoots(isolate).undefined_value();
}

RUNTIME_FUNCTION(Runtime_DebugTrace) {
  SealHandleScope shs(isolate);
  DCHECK_EQ(0, args.length());
  isolate->PrintStack(stdout);
  return ReadOnlyRoots(isolate).undefined_value();
}

RUNTIME_FUNCTION(Runtime_DebugTrackRetainingPath) {
  HandleScope scope(isolate);
  DCHECK_LE(1, args.length());
  DCHECK_GE(2, args.length());
  CHECK(FLAG_track_retaining_path);
  Handle<HeapObject> object = args.at<HeapObject>(0);
  RetainingPathOption option = RetainingPathOption::kDefault;
  if (args.length() == 2) {
    Handle<String> str = args.at<String>(1);
    const char track_ephemeron_path[] = "track-ephemeron-path";
    if (str->IsOneByteEqualTo(base::StaticCharVector(track_ephemeron_path))) {
      option = RetainingPathOption::kTrackEphemeronPath;
    } else {
      CHECK_EQ(str->length(), 0);
    }
  }
  isolate->heap()->AddRetainingPathTarget(object, option);
  return ReadOnlyRoots(isolate).undefined_value();
}

// This will not allocate (flatten the string), but it may run
// very slowly for very deeply nested ConsStrings.  For debugging use only.
RUNTIME_FUNCTION(Runtime_GlobalPrint) {
  SealHandleScope shs(isolate);
  DCHECK_EQ(1, args.length());

  auto string = String::cast(args[0]);
  StringCharacterStream stream(string);
  while (stream.HasMore()) {
    uint16_t character = stream.GetNext();
    PrintF("%c", character);
  }
  return string;
}

RUNTIME_FUNCTION(Runtime_SystemBreak) {
  // The code below doesn't create handles, but when breaking here in GDB
  // having a handle scope might be useful.
  HandleScope scope(isolate);
  DCHECK_EQ(0, args.length());
  base::OS::DebugBreak();
  return ReadOnlyRoots(isolate).undefined_value();
}

RUNTIME_FUNCTION(Runtime_SetForceSlowPath) {
  SealHandleScope shs(isolate);
  DCHECK_EQ(1, args.length());
  Object arg = args[0];
  if (arg.IsTrue(isolate)) {
    isolate->set_force_slow_path(true);
  } else {
    DCHECK(arg.IsFalse(isolate));
    isolate->set_force_slow_path(false);
  }
  return ReadOnlyRoots(isolate).undefined_value();
}

RUNTIME_FUNCTION(Runtime_Abort) {
  SealHandleScope shs(isolate);
  DCHECK_EQ(1, args.length());
  int message_id = args.smi_value_at(0);
  const char* message = GetAbortReason(static_cast<AbortReason>(message_id));
  base::OS::PrintError("abort: %s\n", message);
  isolate->PrintStack(stderr);
  base::OS::Abort();
  UNREACHABLE();
}

RUNTIME_FUNCTION(Runtime_AbortJS) {
  HandleScope scope(isolate);
  DCHECK_EQ(1, args.length());
  Handle<String> message = args.at<String>(0);
  if (FLAG_disable_abortjs) {
    base::OS::PrintError("[disabled] abort: %s\n", message->ToCString().get());
    return Object();
  }
  base::OS::PrintError("abort: %s\n", message->ToCString().get());
  isolate->PrintStack(stderr);
  base::OS::Abort();
  UNREACHABLE();
}

RUNTIME_FUNCTION(Runtime_AbortCSADcheck) {
  HandleScope scope(isolate);
  DCHECK_EQ(1, args.length());
  Handle<String> message = args.at<String>(0);
  base::OS::PrintError("abort: CSA_DCHECK failed: %s\n",
                       message->ToCString().get());
  isolate->PrintStack(stderr);
  base::OS::Abort();
  UNREACHABLE();
}

RUNTIME_FUNCTION(Runtime_DisassembleFunction) {
  HandleScope scope(isolate);
#ifdef DEBUG
  DCHECK_EQ(1, args.length());
  // Get the function and make sure it is compiled.
  Handle<JSFunction> func = args.at<JSFunction>(0);
  IsCompiledScope is_compiled_scope;
  if (!func->is_compiled() && func->HasAvailableOptimizedCode()) {
    func->set_code(func->feedback_vector().optimized_code());
  }
  CHECK(func->is_compiled() ||
        Compiler::Compile(isolate, func, Compiler::KEEP_EXCEPTION,
                          &is_compiled_scope));
  StdoutStream os;
  func->code().Print(os);
  os << std::endl;
#endif  // DEBUG
  return ReadOnlyRoots(isolate).undefined_value();
}

namespace {

int StackSize(Isolate* isolate) {
  int n = 0;
  for (JavaScriptFrameIterator it(isolate); !it.done(); it.Advance()) n++;
  return n;
}

void PrintIndentation(int stack_size) {
  const int max_display = 80;
  if (stack_size <= max_display) {
    PrintF("%4d:%*s", stack_size, stack_size, "");
  } else {
    PrintF("%4d:%*s", stack_size, max_display, "...");
  }
}

}  // namespace

RUNTIME_FUNCTION(Runtime_TraceEnter) {
  SealHandleScope shs(isolate);
  DCHECK_EQ(0, args.length());
  PrintIndentation(StackSize(isolate));
  JavaScriptFrame::PrintTop(isolate, stdout, true, false);
  PrintF(" {\n");
  return ReadOnlyRoots(isolate).undefined_value();
}

RUNTIME_FUNCTION(Runtime_TraceExit) {
  SealHandleScope shs(isolate);
  DCHECK_EQ(1, args.length());
  Object obj = args[0];
  PrintIndentation(StackSize(isolate));
  PrintF("} -> ");
  obj.ShortPrint();
  PrintF("\n");
  return obj;  // return TOS
}

RUNTIME_FUNCTION(Runtime_HaveSameMap) {
  SealHandleScope shs(isolate);
  DCHECK_EQ(2, args.length());
  auto obj1 = HeapObject::cast(args[0]);
  auto obj2 = HeapObject::cast(args[1]);
  return isolate->heap()->ToBoolean(obj1.map() == obj2.map());
}

RUNTIME_FUNCTION(Runtime_InLargeObjectSpace) {
  SealHandleScope shs(isolate);
  DCHECK_EQ(1, args.length());
  auto obj = HeapObject::cast(args[0]);
  return isolate->heap()->ToBoolean(
      isolate->heap()->new_lo_space()->Contains(obj) ||
      isolate->heap()->code_lo_space()->Contains(obj) ||
      isolate->heap()->lo_space()->Contains(obj));
}

RUNTIME_FUNCTION(Runtime_HasElementsInALargeObjectSpace) {
  SealHandleScope shs(isolate);
  DCHECK_EQ(1, args.length());
  auto array = JSArray::cast(args[0]);
  FixedArrayBase elements = array.elements();
  return isolate->heap()->ToBoolean(
      isolate->heap()->new_lo_space()->Contains(elements) ||
      isolate->heap()->lo_space()->Contains(elements));
}

RUNTIME_FUNCTION(Runtime_InYoungGeneration) {
  SealHandleScope shs(isolate);
  DCHECK_EQ(1, args.length());
  Object obj = args[0];
  return isolate->heap()->ToBoolean(ObjectInYoungGeneration(obj));
}

// Force pretenuring for the allocation site the passed object belongs to.
RUNTIME_FUNCTION(Runtime_PretenureAllocationSite) {
  DisallowGarbageCollection no_gc;

  if (args.length() != 1) return CrashUnlessFuzzing(isolate);
  Object arg = args[0];
  if (!arg.IsJSObject()) return CrashUnlessFuzzing(isolate);
  JSObject object = JSObject::cast(arg);

  Heap* heap = object.GetHeap();
  if (!heap->InYoungGeneration(object)) {
    // Object is not in new space, thus there is no memento and nothing to do.
    return ReturnFuzzSafe(ReadOnlyRoots(isolate).false_value(), isolate);
  }

  AllocationMemento memento =
      heap->FindAllocationMemento<Heap::kForRuntime>(object.map(), object);
  if (memento.is_null())
    return ReturnFuzzSafe(ReadOnlyRoots(isolate).false_value(), isolate);
  AllocationSite site = memento.GetAllocationSite();
  heap->PretenureAllocationSiteOnNextCollection(site);
  return ReturnFuzzSafe(ReadOnlyRoots(isolate).true_value(), isolate);
}

namespace {

v8::ModifyCodeGenerationFromStringsResult DisallowCodegenFromStringsCallback(
    v8::Local<v8::Context> context, v8::Local<v8::Value> source,
    bool is_code_kind) {
  return {false, {}};
}

}  // namespace

RUNTIME_FUNCTION(Runtime_DisallowCodegenFromStrings) {
  SealHandleScope shs(isolate);
  DCHECK_EQ(1, args.length());
  bool flag = Oddball::cast(args[0]).ToBool(isolate);
  v8::Isolate* v8_isolate = reinterpret_cast<v8::Isolate*>(isolate);
  v8_isolate->SetModifyCodeGenerationFromStringsCallback(
      flag ? DisallowCodegenFromStringsCallback : nullptr);
  return ReadOnlyRoots(isolate).undefined_value();
}

RUNTIME_FUNCTION(Runtime_RegexpHasBytecode) {
  SealHandleScope shs(isolate);
  DCHECK_EQ(2, args.length());
  auto regexp = JSRegExp::cast(args[0]);
  bool is_latin1 = Oddball::cast(args[1]).ToBool(isolate);
  bool result;
  if (regexp.type_tag() == JSRegExp::IRREGEXP) {
    result = regexp.bytecode(is_latin1).IsByteArray();
  } else {
    result = false;
  }
  return isolate->heap()->ToBoolean(result);
}

RUNTIME_FUNCTION(Runtime_RegexpHasNativeCode) {
  SealHandleScope shs(isolate);
  DCHECK_EQ(2, args.length());
  auto regexp = JSRegExp::cast(args[0]);
  bool is_latin1 = Oddball::cast(args[1]).ToBool(isolate);
  bool result;
  if (regexp.type_tag() == JSRegExp::IRREGEXP) {
    result = regexp.code(is_latin1).IsCodeT();
  } else {
    result = false;
  }
  return isolate->heap()->ToBoolean(result);
}

RUNTIME_FUNCTION(Runtime_RegexpTypeTag) {
  HandleScope shs(isolate);
  DCHECK_EQ(1, args.length());
  auto regexp = JSRegExp::cast(args[0]);
  const char* type_str;
  switch (regexp.type_tag()) {
    case JSRegExp::NOT_COMPILED:
      type_str = "NOT_COMPILED";
      break;
    case JSRegExp::ATOM:
      type_str = "ATOM";
      break;
    case JSRegExp::IRREGEXP:
      type_str = "IRREGEXP";
      break;
    case JSRegExp::EXPERIMENTAL:
      type_str = "EXPERIMENTAL";
      break;
  }
  return *isolate->factory()->NewStringFromAsciiChecked(type_str);
}

RUNTIME_FUNCTION(Runtime_RegexpIsUnmodified) {
  HandleScope shs(isolate);
  DCHECK_EQ(1, args.length());
  Handle<JSRegExp> regexp = args.at<JSRegExp>(0);
  return isolate->heap()->ToBoolean(
      RegExp::IsUnmodifiedRegExp(isolate, regexp));
}

#define ELEMENTS_KIND_CHECK_RUNTIME_FUNCTION(Name) \
  RUNTIME_FUNCTION(Runtime_##Name) {               \
    auto obj = JSObject::cast(args[0]);            \
    return isolate->heap()->ToBoolean(obj.Name()); \
  }

ELEMENTS_KIND_CHECK_RUNTIME_FUNCTION(HasFastElements)
ELEMENTS_KIND_CHECK_RUNTIME_FUNCTION(HasSmiElements)
ELEMENTS_KIND_CHECK_RUNTIME_FUNCTION(HasObjectElements)
ELEMENTS_KIND_CHECK_RUNTIME_FUNCTION(HasSmiOrObjectElements)
ELEMENTS_KIND_CHECK_RUNTIME_FUNCTION(HasDoubleElements)
ELEMENTS_KIND_CHECK_RUNTIME_FUNCTION(HasHoleyElements)
ELEMENTS_KIND_CHECK_RUNTIME_FUNCTION(HasDictionaryElements)
ELEMENTS_KIND_CHECK_RUNTIME_FUNCTION(HasPackedElements)
ELEMENTS_KIND_CHECK_RUNTIME_FUNCTION(HasSloppyArgumentsElements)
// Properties test sitting with elements tests - not fooling anyone.
ELEMENTS_KIND_CHECK_RUNTIME_FUNCTION(HasFastProperties)

#undef ELEMENTS_KIND_CHECK_RUNTIME_FUNCTION

#define FIXED_TYPED_ARRAYS_CHECK_RUNTIME_FUNCTION(Type, type, TYPE, ctype) \
  RUNTIME_FUNCTION(Runtime_HasFixed##Type##Elements) {                     \
    auto obj = JSObject::cast(args[0]);                                    \
    return isolate->heap()->ToBoolean(obj.HasFixed##Type##Elements());     \
  }

TYPED_ARRAYS(FIXED_TYPED_ARRAYS_CHECK_RUNTIME_FUNCTION)

#undef FIXED_TYPED_ARRAYS_CHECK_RUNTIME_FUNCTION

RUNTIME_FUNCTION(Runtime_IsConcatSpreadableProtector) {
  SealHandleScope shs(isolate);
  DCHECK_EQ(0, args.length());
  return isolate->heap()->ToBoolean(
      Protectors::IsIsConcatSpreadableLookupChainIntact(isolate));
}

RUNTIME_FUNCTION(Runtime_TypedArraySpeciesProtector) {
  SealHandleScope shs(isolate);
  DCHECK_EQ(0, args.length());
  return isolate->heap()->ToBoolean(
      Protectors::IsTypedArraySpeciesLookupChainIntact(isolate));
}

RUNTIME_FUNCTION(Runtime_RegExpSpeciesProtector) {
  SealHandleScope shs(isolate);
  DCHECK_EQ(0, args.length());
  return isolate->heap()->ToBoolean(
      Protectors::IsRegExpSpeciesLookupChainIntact(isolate));
}

RUNTIME_FUNCTION(Runtime_PromiseSpeciesProtector) {
  SealHandleScope shs(isolate);
  DCHECK_EQ(0, args.length());
  return isolate->heap()->ToBoolean(
      Protectors::IsPromiseSpeciesLookupChainIntact(isolate));
}

RUNTIME_FUNCTION(Runtime_ArraySpeciesProtector) {
  SealHandleScope shs(isolate);
  DCHECK_EQ(0, args.length());
  return isolate->heap()->ToBoolean(
      Protectors::IsArraySpeciesLookupChainIntact(isolate));
}

RUNTIME_FUNCTION(Runtime_MapIteratorProtector) {
  SealHandleScope shs(isolate);
  DCHECK_EQ(0, args.length());
  return isolate->heap()->ToBoolean(
      Protectors::IsMapIteratorLookupChainIntact(isolate));
}

RUNTIME_FUNCTION(Runtime_SetIteratorProtector) {
  SealHandleScope shs(isolate);
  DCHECK_EQ(0, args.length());
  return isolate->heap()->ToBoolean(
      Protectors::IsSetIteratorLookupChainIntact(isolate));
}

RUNTIME_FUNCTION(Runtime_StringIteratorProtector) {
  SealHandleScope shs(isolate);
  DCHECK_EQ(0, args.length());
  return isolate->heap()->ToBoolean(
      Protectors::IsStringIteratorLookupChainIntact(isolate));
}

RUNTIME_FUNCTION(Runtime_ArrayIteratorProtector) {
  SealHandleScope shs(isolate);
  DCHECK_EQ(0, args.length());
  return isolate->heap()->ToBoolean(
      Protectors::IsArrayIteratorLookupChainIntact(isolate));
}
// For use by tests and fuzzers. It
//
// 1. serializes a snapshot of the current isolate,
// 2. deserializes the snapshot,
// 3. and runs VerifyHeap on the resulting isolate.
//
// The current isolate should not be modified by this call and can keep running
// once it completes.
RUNTIME_FUNCTION(Runtime_SerializeDeserializeNow) {
  HandleScope scope(isolate);
  DCHECK_EQ(0, args.length());
  Snapshot::SerializeDeserializeAndVerifyForTesting(isolate,
                                                    isolate->native_context());
  return ReadOnlyRoots(isolate).undefined_value();
}

RUNTIME_FUNCTION(Runtime_HeapObjectVerify) {
  HandleScope shs(isolate);
  DCHECK_EQ(1, args.length());
  Handle<Object> object = args.at(0);
#ifdef VERIFY_HEAP
  object->ObjectVerify(isolate);
#else
  CHECK(object->IsObject());
  if (object->IsHeapObject()) {
    CHECK(HeapObject::cast(*object).map().IsMap());
  } else {
    CHECK(object->IsSmi());
  }
#endif
  return isolate->heap()->ToBoolean(true);
}

RUNTIME_FUNCTION(Runtime_ArrayBufferMaxByteLength) {
  HandleScope shs(isolate);
  DCHECK_EQ(0, args.length());
  return *isolate->factory()->NewNumber(JSArrayBuffer::kMaxByteLength);
}

RUNTIME_FUNCTION(Runtime_TypedArrayMaxLength) {
  HandleScope shs(isolate);
  DCHECK_EQ(0, args.length());
  return *isolate->factory()->NewNumber(JSTypedArray::kMaxLength);
}

RUNTIME_FUNCTION(Runtime_CompleteInobjectSlackTracking) {
  HandleScope scope(isolate);
  DCHECK_EQ(1, args.length());

  Handle<JSObject> object = args.at<JSObject>(0);
  MapUpdater::CompleteInobjectSlackTracking(isolate, object->map());

  return ReadOnlyRoots(isolate).undefined_value();
}

RUNTIME_FUNCTION(Runtime_TurbofanStaticAssert) {
  SealHandleScope shs(isolate);
  // Always lowered to StaticAssert node in Turbofan, so we never get here in
  // compiled code.
  return ReadOnlyRoots(isolate).undefined_value();
}

RUNTIME_FUNCTION(Runtime_IsBeingInterpreted) {
  SealHandleScope shs(isolate);
  // Always lowered to false in Turbofan, so we never get here in compiled code.
  return ReadOnlyRoots(isolate).true_value();
}

RUNTIME_FUNCTION(Runtime_EnableCodeLoggingForTesting) {
  // The {NoopListener} currently does nothing on any callback, but reports
  // {true} on {is_listening_to_code_events()}. Feel free to add assertions to
  // any method to further test the code logging callbacks.
  class NoopListener final : public LogEventListener {
    void CodeCreateEvent(CodeTag tag, Handle<AbstractCode> code,
                         const char* name) final {}
    void CodeCreateEvent(CodeTag tag, Handle<AbstractCode> code,
                         Handle<Name> name) final {}
    void CodeCreateEvent(CodeTag tag, Handle<AbstractCode> code,
                         Handle<SharedFunctionInfo> shared,
                         Handle<Name> script_name) final {}
    void CodeCreateEvent(CodeTag tag, Handle<AbstractCode> code,
                         Handle<SharedFunctionInfo> shared,
                         Handle<Name> script_name, int line, int column) final {
    }
#if V8_ENABLE_WEBASSEMBLY
    void CodeCreateEvent(CodeTag tag, const wasm::WasmCode* code,
                         wasm::WasmName name, const char* source_url,
                         int code_offset, int script_id) final {}
#endif  // V8_ENABLE_WEBASSEMBLY

    void CallbackEvent(Handle<Name> name, Address entry_point) final {}
    void GetterCallbackEvent(Handle<Name> name, Address entry_point) final {}
    void SetterCallbackEvent(Handle<Name> name, Address entry_point) final {}
    void RegExpCodeCreateEvent(Handle<AbstractCode> code,
                               Handle<String> source) final {}
    void CodeMoveEvent(AbstractCode from, AbstractCode to) final {}
    void SharedFunctionInfoMoveEvent(Address from, Address to) final {}
    void NativeContextMoveEvent(Address from, Address to) final {}
    void CodeMovingGCEvent() final {}
    void CodeDisableOptEvent(Handle<AbstractCode> code,
                             Handle<SharedFunctionInfo> shared) final {}
    void CodeDeoptEvent(Handle<Code> code, DeoptimizeKind kind, Address pc,
                        int fp_to_sp_delta) final {}
    void CodeDependencyChangeEvent(Handle<Code> code,
                                   Handle<SharedFunctionInfo> shared,
                                   const char* reason) final {}
    void WeakCodeClearEvent() final {}

    bool is_listening_to_code_events() final { return true; }
  };
  static base::LeakyObject<NoopListener> noop_listener;
#if V8_ENABLE_WEBASSEMBLY
  wasm::GetWasmEngine()->EnableCodeLogging(isolate);
#endif  // V8_ENABLE_WEBASSEMBLY
  isolate->logger()->AddListener(noop_listener.get());
  return ReadOnlyRoots(isolate).undefined_value();
}

RUNTIME_FUNCTION(Runtime_NewRegExpWithBacktrackLimit) {
  HandleScope scope(isolate);
  DCHECK_EQ(3, args.length());

  Handle<String> pattern = args.at<String>(0);
  Handle<String> flags_string = args.at<String>(1);
  uint32_t backtrack_limit = args.positive_smi_value_at(2);

  JSRegExp::Flags flags =
      JSRegExp::FlagsFromString(isolate, flags_string).value();

  RETURN_RESULT_OR_FAILURE(
      isolate, JSRegExp::New(isolate, pattern, flags, backtrack_limit));
}

RUNTIME_FUNCTION(Runtime_Is64Bit) {
  SealHandleScope shs(isolate);
  DCHECK_EQ(0, args.length());
  return isolate->heap()->ToBoolean(kSystemPointerSize == 8);
}

RUNTIME_FUNCTION(Runtime_BigIntMaxLengthBits) {
  HandleScope scope(isolate);
  DCHECK_EQ(0, args.length());
  return *isolate->factory()->NewNumber(BigInt::kMaxLengthBits);
}

RUNTIME_FUNCTION(Runtime_IsSameHeapObject) {
  HandleScope scope(isolate);
  DCHECK_EQ(2, args.length());
  Handle<HeapObject> obj1 = args.at<HeapObject>(0);
  Handle<HeapObject> obj2 = args.at<HeapObject>(1);
  return isolate->heap()->ToBoolean(obj1->address() == obj2->address());
}

RUNTIME_FUNCTION(Runtime_IsSharedString) {
  HandleScope scope(isolate);
  DCHECK_EQ(1, args.length());
  Handle<HeapObject> obj = args.at<HeapObject>(0);
  return isolate->heap()->ToBoolean(obj->IsString() &&
                                    Handle<String>::cast(obj)->IsShared());
}

RUNTIME_FUNCTION(Runtime_IsInternalizedString) {
  HandleScope scope(isolate);
  DCHECK_EQ(1, args.length());
  Handle<HeapObject> obj = args.at<HeapObject>(0);
  return isolate->heap()->ToBoolean(obj->IsInternalizedString());
}

RUNTIME_FUNCTION(Runtime_SharedGC) {
  SealHandleScope scope(isolate);
  isolate->heap()->CollectSharedGarbage(GarbageCollectionReason::kTesting);
  return ReadOnlyRoots(isolate).undefined_value();
}

}  // namespace internal
}  // namespace v8<|MERGE_RESOLUTION|>--- conflicted
+++ resolved
@@ -43,78 +43,9 @@
 namespace internal {
 
 namespace {
-<<<<<<< HEAD
-struct WasmCompileControls {
-  uint32_t MaxWasmBufferSize = std::numeric_limits<uint32_t>::max();
-  bool AllowAnySizeForAsync = true;
-};
-using WasmCompileControlsMap = std::map<v8::Isolate*, WasmCompileControls>;
-
-// We need per-isolate controls, because we sometimes run tests in multiple
-// isolates concurrently. Methods need to hold the accompanying mutex on access.
-// To avoid upsetting the static initializer count, we lazy initialize this.
-base::LazyInstance<WasmCompileControlsMap>::type controls_map_instance =
-    LAZY_INSTANCE_INITIALIZER;
-
-base::LazyMutex g_PerIsolateWasmControlsMutex = LAZY_MUTEX_INITIALIZER;
-
-WasmCompileControlsMap* GetPerIsolateWasmControls() {
-  return controls_map_instance.Pointer();
-}
-
-bool IsWasmCompileAllowed(v8::Isolate* isolate, v8::Local<v8::Value> value,
-                          bool is_async) {
-  base::MutexGuard guard(g_PerIsolateWasmControlsMutex.Pointer());
-  DCHECK_GT(GetPerIsolateWasmControls()->count(isolate), 0);
-  const WasmCompileControls& ctrls = GetPerIsolateWasmControls()->at(isolate);
-  return (is_async && ctrls.AllowAnySizeForAsync) ||
-         (value->IsArrayBuffer() &&
-          v8::Local<v8::ArrayBuffer>::Cast(value)->ByteLength() <=
-              ctrls.MaxWasmBufferSize) ||
-         (value->IsArrayBufferView() &&
-          v8::Local<v8::ArrayBufferView>::Cast(value)->ByteLength() <=
-              ctrls.MaxWasmBufferSize);
-}
-
-// Use the compile controls for instantiation, too
-bool IsWasmInstantiateAllowed(v8::Isolate* isolate,
-                              v8::Local<v8::Value> module_or_bytes,
-                              bool is_async) {
-  base::MutexGuard guard(g_PerIsolateWasmControlsMutex.Pointer());
-  DCHECK_GT(GetPerIsolateWasmControls()->count(isolate), 0);
-  const WasmCompileControls& ctrls = GetPerIsolateWasmControls()->at(isolate);
-  if (is_async && ctrls.AllowAnySizeForAsync) return true;
-  if (!module_or_bytes->IsWasmModuleObject()) {
-    return IsWasmCompileAllowed(isolate, module_or_bytes, is_async);
-  }
-  v8::Local<v8::WasmModuleObject> module =
-      v8::Local<v8::WasmModuleObject>::Cast(module_or_bytes);
-  return static_cast<uint32_t>(
-             module->GetCompiledModule().GetWireBytesRef().size()) <=
-         ctrls.MaxWasmBufferSize;
-}
-
-v8::Local<v8::Value> NewRangeException(v8::Isolate* isolate,
-                                       const char* message) {
-  return v8::Exception::RangeError(
-      v8::String::NewFromOneByte(isolate,
-                                 reinterpret_cast<const uint8_t*>(message))
-          .ToLocalChecked());
-}
-
-void ThrowRangeException(v8::Isolate* isolate, const char* message) {
-  isolate->ThrowException(NewRangeException(isolate, message));
-}
-
-bool WasmModuleOverride(const v8::FunctionCallbackInfo<v8::Value>& args) {
-  if (IsWasmCompileAllowed(args.GetIsolate(), args[0], false)) return false;
-  ThrowRangeException(args.GetIsolate(), "Sync compile not allowed");
-  return true;
-=======
 V8_WARN_UNUSED_RESULT Object CrashUnlessFuzzing(Isolate* isolate) {
   CHECK(FLAG_fuzzing);
   return ReadOnlyRoots(isolate).undefined_value();
->>>>>>> d631c1ef
 }
 
 V8_WARN_UNUSED_RESULT bool CrashUnlessFuzzingReturnFalse(Isolate* isolate) {
