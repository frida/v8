--- conflicted
+++ resolved
@@ -621,11 +621,7 @@
   };
 
   static void InitializeOncePerProcess();
-<<<<<<< HEAD
-  static void TearDown();
-=======
   static void DisposeOncePerProcess();
->>>>>>> d631c1ef
 
   // Creates Isolate object. Must be used instead of constructing Isolate with
   // new operator.
