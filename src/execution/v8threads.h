--- conflicted
+++ resolved
@@ -73,17 +73,8 @@
   bool IsLockedByCurrentThread() const {
     return mutex_owner_.load(std::memory_order_relaxed) == ThreadId::Current();
   }
-<<<<<<< HEAD
-  bool IsLockedByAnyThread() {
-    bool got_lock = mutex_.TryLock();
-    if (got_lock) {
-      mutex_.Unlock();
-    }
-    return !got_lock;
-=======
   bool IsLockedByThread(ThreadId id) const {
     return mutex_owner_.load(std::memory_order_relaxed) == id;
->>>>>>> fd5892ad
   }
 
   ThreadId CurrentId();
