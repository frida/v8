// Copyright 2018 the V8 project authors. All rights reserved.
// Use of this source code is governed by a BSD-style license that can be
// found in the LICENSE file.

#include "src/execution/thread-id.h"
#include "src/base/lazy-instance.h"
#include "src/base/platform/platform.h"

namespace v8 {
namespace internal {

namespace {

<<<<<<< HEAD
base::LazyInstance<base::ThreadLocalInt>::type current_thread_id =
    LAZY_INSTANCE_INITIALIZER;
=======
thread_local int thread_id = 0;

>>>>>>> d631c1ef
std::atomic<int> next_thread_id{1};

}  // namespace

// static
ThreadId ThreadId::TryGetCurrent() {
<<<<<<< HEAD
  int thread_id = current_thread_id.Pointer()->Get();
=======
>>>>>>> d631c1ef
  return thread_id == 0 ? Invalid() : ThreadId(thread_id);
}

// static
int ThreadId::GetCurrentThreadId() {
<<<<<<< HEAD
  auto current = current_thread_id.Pointer();
  int thread_id = current->Get();
  if (thread_id == 0) {
    thread_id = next_thread_id.fetch_add(1);
    CHECK_LE(1, thread_id);
    current->Set(thread_id);
=======
  if (thread_id == 0) {
    thread_id = next_thread_id.fetch_add(1);
    CHECK_LE(1, thread_id);
>>>>>>> d631c1ef
  }
  return thread_id;
}

}  // namespace internal
}  // namespace v8<|MERGE_RESOLUTION|>--- conflicted
+++ resolved
@@ -11,40 +11,22 @@
 
 namespace {
 
-<<<<<<< HEAD
-base::LazyInstance<base::ThreadLocalInt>::type current_thread_id =
-    LAZY_INSTANCE_INITIALIZER;
-=======
 thread_local int thread_id = 0;
 
->>>>>>> d631c1ef
 std::atomic<int> next_thread_id{1};
 
 }  // namespace
 
 // static
 ThreadId ThreadId::TryGetCurrent() {
-<<<<<<< HEAD
-  int thread_id = current_thread_id.Pointer()->Get();
-=======
->>>>>>> d631c1ef
   return thread_id == 0 ? Invalid() : ThreadId(thread_id);
 }
 
 // static
 int ThreadId::GetCurrentThreadId() {
-<<<<<<< HEAD
-  auto current = current_thread_id.Pointer();
-  int thread_id = current->Get();
   if (thread_id == 0) {
     thread_id = next_thread_id.fetch_add(1);
     CHECK_LE(1, thread_id);
-    current->Set(thread_id);
-=======
-  if (thread_id == 0) {
-    thread_id = next_thread_id.fetch_add(1);
-    CHECK_LE(1, thread_id);
->>>>>>> d631c1ef
   }
   return thread_id;
 }
