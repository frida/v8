--- conflicted
+++ resolved
@@ -9,12 +9,8 @@
 #include <sys/time.h>
 #include <unistd.h>
 #endif
-<<<<<<< HEAD
-#if V8_OS_MACOSX || V8_OS_IOS
-=======
 
 #if V8_OS_DARWIN
->>>>>>> d631c1ef
 #include <mach/mach.h>
 #include <mach/mach_time.h>
 #include <pthread.h>
@@ -50,11 +46,7 @@
 
 namespace {
 
-<<<<<<< HEAD
-#if V8_OS_MACOSX || V8_OS_IOS
-=======
 #if V8_OS_DARWIN
->>>>>>> d631c1ef
 int64_t ComputeThreadTicks() {
   mach_msg_type_number_t thread_info_count = THREAD_BASIC_INFO_COUNT;
   thread_basic_info_data_t thread_info_data;
@@ -180,12 +172,7 @@
   USE(result);
   return perf_counter_now.QuadPart;
 }
-<<<<<<< HEAD
-#endif  // V8_OS_MACOSX || V8_OS_IOS
-
-=======
 #endif  // V8_OS_DARWIN
->>>>>>> d631c1ef
 
 }  // namespace
 
@@ -273,12 +260,7 @@
   return delta_ * Time::kNanosecondsPerMicrosecond;
 }
 
-<<<<<<< HEAD
-
-#if V8_OS_MACOSX || V8_OS_IOS
-=======
 #if V8_OS_DARWIN
->>>>>>> d631c1ef
 
 TimeDelta TimeDelta::FromMachTimespec(struct mach_timespec ts) {
   DCHECK_GE(ts.tv_nsec, 0);
@@ -298,12 +280,7 @@
   return ts;
 }
 
-<<<<<<< HEAD
-#endif  // V8_OS_MACOSX || V8_OS_IOS
-
-=======
 #endif  // V8_OS_DARWIN
->>>>>>> d631c1ef
 
 #if V8_OS_POSIX
 
@@ -382,14 +359,12 @@
 };
 
 namespace {
-base::LazyInstance<Clock>::type clock_instance = LAZY_INSTANCE_INITIALIZER;
+DEFINE_LAZY_LEAKY_OBJECT_GETTER(Clock, GetClock)
 }  // namespace
 
-Time Time::Now() { return clock_instance.Pointer()->Now(); }
-
-Time Time::NowFromSystemTime() {
-  return clock_instance.Pointer()->NowFromSystemTime();
-}
+Time Time::Now() { return GetClock()->Now(); }
+
+Time Time::NowFromSystemTime() { return GetClock()->NowFromSystemTime(); }
 
 // Time between windows epoch and standard epoch.
 static const int64_t kTimeToEpochInMicroseconds = int64_t{11644473600000000};
@@ -751,11 +726,7 @@
 
 TimeTicks TimeTicks::Now() {
   int64_t ticks;
-<<<<<<< HEAD
-#if V8_OS_MACOSX || V8_OS_IOS
-=======
 #if V8_OS_DARWIN
->>>>>>> d631c1ef
   static struct mach_timebase_info info;
   if (info.denom == 0) {
     kern_return_t result = mach_timebase_info(&info);
@@ -773,26 +744,17 @@
 #elif V8_OS_STARBOARD
   ticks = SbTimeGetMonotonicNow();
 #else
-<<<<<<< HEAD
-#error platform does not implement TimeTicks::HighResolutionNow.
-#endif  // V8_OS_MACOSX || V8_OS_IOS
-=======
 #error platform does not implement TimeTicks::Now.
 #endif  // V8_OS_DARWIN
->>>>>>> d631c1ef
   // Make sure we never return 0 here.
   return TimeTicks(ticks + 1);
 }
 
 // static
 bool TimeTicks::IsHighResolution() {
-<<<<<<< HEAD
-#if V8_OS_MACOSX || V8_OS_IOS
-=======
 #if V8_OS_DARWIN
   return true;
 #elif V8_OS_FUCHSIA
->>>>>>> d631c1ef
   return true;
 #elif V8_OS_POSIX
   static const bool is_high_resolution = IsHighResolutionTimer(CLOCK_MONOTONIC);
@@ -818,12 +780,7 @@
   // Thread CPU time accounting is unavailable in PASE
   return false;
 #elif(defined(_POSIX_THREAD_CPUTIME) && (_POSIX_THREAD_CPUTIME >= 0)) || \
-<<<<<<< HEAD
-    defined(V8_OS_MACOSX) || defined(V8_OS_IOS) || defined(V8_OS_ANDROID) || \
-    defined(V8_OS_SOLARIS)
-=======
     defined(V8_OS_DARWIN) || defined(V8_OS_ANDROID) || defined(V8_OS_SOLARIS)
->>>>>>> d631c1ef
   return true;
 #elif defined(V8_OS_WIN)
   return IsSupportedWin();
@@ -844,11 +801,7 @@
 #else
   UNREACHABLE();
 #endif
-<<<<<<< HEAD
-#elif V8_OS_MACOSX || V8_OS_IOS
-=======
 #elif V8_OS_DARWIN
->>>>>>> d631c1ef
   return ThreadTicks(ComputeThreadTicks());
 #elif V8_OS_FUCHSIA
   return ThreadTicks(GetFuchsiaThreadTicks());
@@ -866,31 +819,12 @@
 
 
 #if V8_OS_WIN
-typedef BOOL (WINAPI *QueryThreadCycleTimeImpl)(HANDLE thread_handle, PULONG64 cycle_time);
-
-class QueryThreadCycleApi final {
- public:
-  QueryThreadCycleApi() : impl(reinterpret_cast<QueryThreadCycleTimeImpl>(
-    GetProcAddress(GetModuleHandle(TEXT("kernel32.dll")), "QueryThreadCycleTime")))
-  {}
-
-  bool IsAvailable() const { return impl != NULL; }
-
-  QueryThreadCycleTimeImpl impl;
-};
-
-
-static LazyStaticInstance<QueryThreadCycleApi, DefaultConstructTrait<QueryThreadCycleApi>,
-                          ThreadSafeInitOnceTrait>::type query_thread_cycle_api =
-    LAZY_STATIC_INSTANCE_INITIALIZER;
-
-
 ThreadTicks ThreadTicks::GetForThread(const HANDLE& thread_handle) {
   DCHECK(IsSupported());
 
   // Get the number of TSC ticks used by the current thread.
   ULONG64 thread_cycle_time = 0;
-  query_thread_cycle_api.Pointer()->impl(thread_handle, &thread_cycle_time);
+  ::QueryThreadCycleTime(thread_handle, &thread_cycle_time);
 
   // Get the frequency of the TSC.
   double tsc_ticks_per_second = TSCTicksPerSecond();
@@ -905,8 +839,7 @@
 
 // static
 bool ThreadTicks::IsSupportedWin() {
-  static bool is_supported = query_thread_cycle_api.Pointer()->IsAvailable() &&
-                             base::CPU().has_non_stop_time_stamp_counter();
+  static bool is_supported = base::CPU().has_non_stop_time_stamp_counter();
   return is_supported;
 }
 
