// Copyright 2013 the V8 project authors. All rights reserved.
// Use of this source code is governed by a BSD-style license that can be
// found in the LICENSE file.

#ifndef V8_BASE_PLATFORM_MUTEX_H_
#define V8_BASE_PLATFORM_MUTEX_H_

#include "include/v8-platform.h"
#include "src/base/base-export.h"
#include "src/base/lazy-instance.h"
#if V8_OS_WIN
#include "src/base/win32-headers.h"
#endif
#include "src/base/logging.h"

#if V8_OS_POSIX
#include <pthread.h>  // NOLINT
#endif

namespace v8 {
namespace base {

// ----------------------------------------------------------------------------
// Mutex - a replacement for std::mutex
//
// This class is a synchronization primitive that can be used to protect shared
// data from being simultaneously accessed by multiple threads. A mutex offers
// exclusive, non-recursive ownership semantics:
// - A calling thread owns a mutex from the time that it successfully calls
//   either |Lock()| or |TryLock()| until it calls |Unlock()|.
// - When a thread owns a mutex, all other threads will block (for calls to
//   |Lock()|) or receive a |false| return value (for |TryLock()|) if they
//   attempt to claim ownership of the mutex.
// A calling thread must not own the mutex prior to calling |Lock()| or
// |TryLock()|. The behavior of a program is undefined if a mutex is destroyed
// while still owned by some thread. The Mutex class is non-copyable.

class V8_BASE_EXPORT Mutex final {
 public:
  Mutex();
  ~Mutex();

  // Locks the given mutex. If the mutex is currently unlocked, it becomes
  // locked and owned by the calling thread, and immediately. If the mutex
  // is already locked by another thread, suspends the calling thread until
  // the mutex is unlocked.
  void Lock();

  // Unlocks the given mutex. The mutex is assumed to be locked and owned by
  // the calling thread on entrance.
  void Unlock();

  // Tries to lock the given mutex. Returns whether the mutex was
  // successfully locked.
  bool TryLock() V8_WARN_UNUSED_RESULT;

<<<<<<< HEAD
=======
  // The implementation-defined native handle type.
#if V8_OS_POSIX
  using NativeHandle = pthread_mutex_t;
#elif V8_OS_WIN
  using NativeHandle = SRWLOCK;
#endif

  NativeHandle& native_handle() {
    return native_handle_;
  }
  const NativeHandle& native_handle() const {
    return native_handle_;
  }

  V8_INLINE void AssertHeld() { DCHECK_EQ(1, level_); }

>>>>>>> 16df139b
 private:
  std::unique_ptr<MutexImpl> impl_;
#ifdef DEBUG
  int level_;
#endif

  V8_INLINE void AssertHeldAndUnmark() {
#ifdef DEBUG
    DCHECK_EQ(1, level_);
    level_--;
#endif
  }

  V8_INLINE void AssertUnheldAndMark() {
#ifdef DEBUG
    DCHECK_EQ(0, level_);
    level_++;
#endif
  }

  friend class ConditionVariable;
  friend class NativeConditionVariable;

  DISALLOW_COPY_AND_ASSIGN(Mutex);
};

// POD Mutex initialized lazily (i.e. the first time Pointer() is called).
// Usage:
//   static LazyMutex my_mutex = LAZY_MUTEX_INITIALIZER;
//
//   void my_function() {
//     MutexGuard guard(my_mutex.Pointer());
//     // Do something.
//   }
//
using LazyMutex = LazyStaticInstance<Mutex, DefaultConstructTrait<Mutex>,
                                     ThreadSafeInitOnceTrait>::type;

#define LAZY_MUTEX_INITIALIZER LAZY_STATIC_INSTANCE_INITIALIZER

// -----------------------------------------------------------------------------
// RecursiveMutex - a replacement for std::recursive_mutex
//
// This class is a synchronization primitive that can be used to protect shared
// data from being simultaneously accessed by multiple threads. A recursive
// mutex offers exclusive, recursive ownership semantics:
// - A calling thread owns a recursive mutex for a period of time that starts
//   when it successfully calls either |Lock()| or |TryLock()|. During this
//   period, the thread may make additional calls to |Lock()| or |TryLock()|.
//   The period of ownership ends when the thread makes a matching number of
//   calls to |Unlock()|.
// - When a thread owns a recursive mutex, all other threads will block (for
//   calls to |Lock()|) or receive a |false| return value (for |TryLock()|) if
//   they attempt to claim ownership of the recursive mutex.
// - The maximum number of times that a recursive mutex may be locked is
//   unspecified, but after that number is reached, calls to |Lock()| will
//   probably abort the process and calls to |TryLock()| return false.
// The behavior of a program is undefined if a recursive mutex is destroyed
// while still owned by some thread. The RecursiveMutex class is non-copyable.

class V8_BASE_EXPORT RecursiveMutex final {
 public:
  RecursiveMutex();
  ~RecursiveMutex();

  // Locks the mutex. If another thread has already locked the mutex, a call to
  // |Lock()| will block execution until the lock is acquired. A thread may call
  // |Lock()| on a recursive mutex repeatedly. Ownership will only be released
  // after the thread makes a matching number of calls to |Unlock()|.
  // The behavior is undefined if the mutex is not unlocked before being
  // destroyed, i.e. some thread still owns it.
  void Lock();

  // Unlocks the mutex if its level of ownership is 1 (there was exactly one
  // more call to |Lock()| than there were calls to unlock() made by this
  // thread), reduces the level of ownership by 1 otherwise. The mutex must be
  // locked by the current thread of execution, otherwise, the behavior is
  // undefined.
  void Unlock();

  // Tries to lock the given mutex. Returns whether the mutex was
  // successfully locked.
  bool TryLock() V8_WARN_UNUSED_RESULT;

 private:
  std::unique_ptr<MutexImpl> impl_;
#ifdef DEBUG
  int level_;
#endif

  DISALLOW_COPY_AND_ASSIGN(RecursiveMutex);
};


// POD RecursiveMutex initialized lazily (i.e. the first time Pointer() is
// called).
// Usage:
//   static LazyRecursiveMutex my_mutex = LAZY_RECURSIVE_MUTEX_INITIALIZER;
//
//   void my_function() {
//     LockGuard<RecursiveMutex> guard(my_mutex.Pointer());
//     // Do something.
//   }
//
using LazyRecursiveMutex =
    LazyStaticInstance<RecursiveMutex, DefaultConstructTrait<RecursiveMutex>,
                       ThreadSafeInitOnceTrait>::type;

#define LAZY_RECURSIVE_MUTEX_INITIALIZER LAZY_STATIC_INSTANCE_INITIALIZER

// ----------------------------------------------------------------------------
// SharedMutex - a replacement for std::shared_mutex
//
// This class is a synchronization primitive that can be used to protect shared
// data from being simultaneously accessed by multiple threads. In contrast to
// other mutex types which facilitate exclusive access, a shared_mutex has two
// levels of access:
// - shared: several threads can share ownership of the same mutex.
// - exclusive: only one thread can own the mutex.
// Shared mutexes are usually used in situations when multiple readers can
// access the same resource at the same time without causing data races, but
// only one writer can do so.
// The SharedMutex class is non-copyable.

class V8_BASE_EXPORT SharedMutex final {
 public:
  SharedMutex();
  ~SharedMutex();

  // Acquires shared ownership of the {SharedMutex}. If another thread is
  // holding the mutex in exclusive ownership, a call to {LockShared()} will
  // block execution until shared ownership can be acquired.
  // If {LockShared()} is called by a thread that already owns the mutex in any
  // mode (exclusive or shared), the behavior is undefined.
  void LockShared();

  // Locks the SharedMutex. If another thread has already locked the mutex, a
  // call to {LockExclusive()} will block execution until the lock is acquired.
  // If {LockExclusive()} is called by a thread that already owns the mutex in
  // any mode (shared or exclusive), the behavior is undefined.
  void LockExclusive();

  // Releases the {SharedMutex} from shared ownership by the calling thread.
  // The mutex must be locked by the current thread of execution in shared mode,
  // otherwise, the behavior is undefined.
  void UnlockShared();

  // Unlocks the {SharedMutex}. It must be locked by the current thread of
  // execution, otherwise, the behavior is undefined.
  void UnlockExclusive();

  // Tries to lock the {SharedMutex} in shared mode. Returns immediately. On
  // successful lock acquisition returns true, otherwise returns false.
  // This function is allowed to fail spuriously and return false even if the
  // mutex is not currenly exclusively locked by any other thread.
  bool TryLockShared() V8_WARN_UNUSED_RESULT;

  // Tries to lock the {SharedMutex}. Returns immediately. On successful lock
  // acquisition returns true, otherwise returns false.
  // This function is allowed to fail spuriously and return false even if the
  // mutex is not currently locked by any other thread.
  // If try_lock is called by a thread that already owns the mutex in any mode
  // (shared or exclusive), the behavior is undefined.
  bool TryLockExclusive() V8_WARN_UNUSED_RESULT;

 private:
  std::unique_ptr<SharedMutexImpl> impl_;

  DISALLOW_COPY_AND_ASSIGN(SharedMutex);
};

// -----------------------------------------------------------------------------
// LockGuard
//
// This class is a mutex wrapper that provides a convenient RAII-style mechanism
// for owning a mutex for the duration of a scoped block.
// When a LockGuard object is created, it attempts to take ownership of the
// mutex it is given. When control leaves the scope in which the LockGuard
// object was created, the LockGuard is destructed and the mutex is released.
// The LockGuard class is non-copyable.

// Controls whether a LockGuard always requires a valid Mutex or will just
// ignore it if it's nullptr.
enum class NullBehavior { kRequireNotNull, kIgnoreIfNull };

template <typename Mutex, NullBehavior Behavior = NullBehavior::kRequireNotNull>
class LockGuard final {
 public:
  explicit LockGuard(Mutex* mutex) : mutex_(mutex) {
    if (has_mutex()) mutex_->Lock();
  }
  ~LockGuard() {
    if (has_mutex()) mutex_->Unlock();
  }

 private:
  Mutex* const mutex_;

  bool V8_INLINE has_mutex() const {
    DCHECK_IMPLIES(Behavior == NullBehavior::kRequireNotNull,
                   mutex_ != nullptr);
    return Behavior == NullBehavior::kRequireNotNull || mutex_ != nullptr;
  }

  DISALLOW_COPY_AND_ASSIGN(LockGuard);
};

using MutexGuard = LockGuard<Mutex>;
using RecursiveMutexGuard = LockGuard<RecursiveMutex>;

enum MutexSharedType : bool { kShared = true, kExclusive = false };

template <MutexSharedType kIsShared,
          NullBehavior Behavior = NullBehavior::kRequireNotNull>
class SharedMutexGuard final {
 public:
  explicit SharedMutexGuard(SharedMutex* mutex) : mutex_(mutex) {
    if (!has_mutex()) return;
    if (kIsShared) {
      mutex_->LockShared();
    } else {
      mutex_->LockExclusive();
    }
  }
  ~SharedMutexGuard() {
    if (!has_mutex()) return;
    if (kIsShared) {
      mutex_->UnlockShared();
    } else {
      mutex_->UnlockExclusive();
    }
  }

 private:
  SharedMutex* const mutex_;

  bool V8_INLINE has_mutex() const {
    DCHECK_IMPLIES(Behavior == NullBehavior::kRequireNotNull,
                   mutex_ != nullptr);
    return Behavior == NullBehavior::kRequireNotNull || mutex_ != nullptr;
  }

  DISALLOW_COPY_AND_ASSIGN(SharedMutexGuard);
};


// -----------------------------------------------------------------------------
// Default implementations

class V8_BASE_EXPORT NativeMutex final : public MutexImpl {
 public:
  NativeMutex();
  ~NativeMutex();

  void Lock() override;
  void Unlock() override;
  bool TryLock() override;

#if V8_OS_POSIX
  using NativeHandle = pthread_mutex_t;
#elif V8_OS_WIN
  using NativeHandle = CRITICAL_SECTION;
#endif

  NativeHandle& native_handle() {
    return native_handle_;
  }
  const NativeHandle& native_handle() const {
    return native_handle_;
  }

 private:
  NativeHandle native_handle_;

  DISALLOW_COPY_AND_ASSIGN(NativeMutex);
};

class V8_BASE_EXPORT NativeRecursiveMutex final : public MutexImpl {
 public:
  NativeRecursiveMutex();
  ~NativeRecursiveMutex();

  void Lock() override;
  void Unlock() override;
  bool TryLock() override;

  using NativeHandle = NativeMutex::NativeHandle;

  NativeHandle& native_handle() {
    return native_handle_;
  }
  const NativeHandle& native_handle() const {
    return native_handle_;
  }

 private:
  NativeHandle native_handle_;

  DISALLOW_COPY_AND_ASSIGN(NativeRecursiveMutex);
};

class V8_BASE_EXPORT NativeSharedMutex final : public SharedMutexImpl {
 public:
  NativeSharedMutex();
  ~NativeSharedMutex();

  void LockShared() override;
  void LockExclusive() override;
  void UnlockShared() override;
  void UnlockExclusive() override;
  bool TryLockShared() override;
  bool TryLockExclusive() override;

 private:
#if V8_OS_POSIX
  using NativeHandle = pthread_rwlock_t;
#elif V8_OS_WIN
  using NativeHandle = CRITICAL_SECTION;
#endif

  NativeHandle native_handle_;

  DISALLOW_COPY_AND_ASSIGN(NativeSharedMutex);
};

}  // namespace base
}  // namespace v8

#endif  // V8_BASE_PLATFORM_MUTEX_H_<|MERGE_RESOLUTION|>--- conflicted
+++ resolved
@@ -5,7 +5,6 @@
 #ifndef V8_BASE_PLATFORM_MUTEX_H_
 #define V8_BASE_PLATFORM_MUTEX_H_
 
-#include "include/v8-platform.h"
 #include "src/base/base-export.h"
 #include "src/base/lazy-instance.h"
 #if V8_OS_WIN
@@ -54,8 +53,6 @@
   // successfully locked.
   bool TryLock() V8_WARN_UNUSED_RESULT;
 
-<<<<<<< HEAD
-=======
   // The implementation-defined native handle type.
 #if V8_OS_POSIX
   using NativeHandle = pthread_mutex_t;
@@ -72,9 +69,8 @@
 
   V8_INLINE void AssertHeld() { DCHECK_EQ(1, level_); }
 
->>>>>>> 16df139b
- private:
-  std::unique_ptr<MutexImpl> impl_;
+ private:
+  NativeHandle native_handle_;
 #ifdef DEBUG
   int level_;
 #endif
@@ -94,7 +90,6 @@
   }
 
   friend class ConditionVariable;
-  friend class NativeConditionVariable;
 
   DISALLOW_COPY_AND_ASSIGN(Mutex);
 };
@@ -158,7 +153,14 @@
   bool TryLock() V8_WARN_UNUSED_RESULT;
 
  private:
-  std::unique_ptr<MutexImpl> impl_;
+  // The implementation-defined native handle type.
+#if V8_OS_POSIX
+  using NativeHandle = pthread_mutex_t;
+#elif V8_OS_WIN
+  using NativeHandle = CRITICAL_SECTION;
+#endif
+
+  NativeHandle native_handle_;
 #ifdef DEBUG
   int level_;
 #endif
@@ -239,7 +241,14 @@
   bool TryLockExclusive() V8_WARN_UNUSED_RESULT;
 
  private:
-  std::unique_ptr<SharedMutexImpl> impl_;
+  // The implementation-defined native handle type.
+#if V8_OS_POSIX
+  using NativeHandle = pthread_rwlock_t;
+#elif V8_OS_WIN
+  using NativeHandle = SRWLOCK;
+#endif
+
+  NativeHandle native_handle_;
 
   DISALLOW_COPY_AND_ASSIGN(SharedMutex);
 };
@@ -318,86 +327,6 @@
   DISALLOW_COPY_AND_ASSIGN(SharedMutexGuard);
 };
 
-
-// -----------------------------------------------------------------------------
-// Default implementations
-
-class V8_BASE_EXPORT NativeMutex final : public MutexImpl {
- public:
-  NativeMutex();
-  ~NativeMutex();
-
-  void Lock() override;
-  void Unlock() override;
-  bool TryLock() override;
-
-#if V8_OS_POSIX
-  using NativeHandle = pthread_mutex_t;
-#elif V8_OS_WIN
-  using NativeHandle = CRITICAL_SECTION;
-#endif
-
-  NativeHandle& native_handle() {
-    return native_handle_;
-  }
-  const NativeHandle& native_handle() const {
-    return native_handle_;
-  }
-
- private:
-  NativeHandle native_handle_;
-
-  DISALLOW_COPY_AND_ASSIGN(NativeMutex);
-};
-
-class V8_BASE_EXPORT NativeRecursiveMutex final : public MutexImpl {
- public:
-  NativeRecursiveMutex();
-  ~NativeRecursiveMutex();
-
-  void Lock() override;
-  void Unlock() override;
-  bool TryLock() override;
-
-  using NativeHandle = NativeMutex::NativeHandle;
-
-  NativeHandle& native_handle() {
-    return native_handle_;
-  }
-  const NativeHandle& native_handle() const {
-    return native_handle_;
-  }
-
- private:
-  NativeHandle native_handle_;
-
-  DISALLOW_COPY_AND_ASSIGN(NativeRecursiveMutex);
-};
-
-class V8_BASE_EXPORT NativeSharedMutex final : public SharedMutexImpl {
- public:
-  NativeSharedMutex();
-  ~NativeSharedMutex();
-
-  void LockShared() override;
-  void LockExclusive() override;
-  void UnlockShared() override;
-  void UnlockExclusive() override;
-  bool TryLockShared() override;
-  bool TryLockExclusive() override;
-
- private:
-#if V8_OS_POSIX
-  using NativeHandle = pthread_rwlock_t;
-#elif V8_OS_WIN
-  using NativeHandle = CRITICAL_SECTION;
-#endif
-
-  NativeHandle native_handle_;
-
-  DISALLOW_COPY_AND_ASSIGN(NativeSharedMutex);
-};
-
 }  // namespace base
 }  // namespace v8
 
