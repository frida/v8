--- conflicted
+++ resolved
@@ -5,7 +5,6 @@
 #ifndef V8_BASE_PLATFORM_MUTEX_H_
 #define V8_BASE_PLATFORM_MUTEX_H_
 
-#include "include/v8-platform.h"
 #include "src/base/base-export.h"
 #include "src/base/lazy-instance.h"
 #if V8_OS_WIN
@@ -62,9 +61,6 @@
   // successfully locked.
   bool TryLock() V8_WARN_UNUSED_RESULT;
 
-<<<<<<< HEAD
-  V8_INLINE void AssertHeld() { DCHECK_EQ(1, level_); }
-=======
   // The implementation-defined native handle type.
 #if V8_OS_POSIX
   using NativeHandle = pthread_mutex_t;
@@ -83,10 +79,9 @@
 
   V8_INLINE void AssertHeld() const { DCHECK_EQ(1, level_); }
   V8_INLINE void AssertUnheld() const { DCHECK_EQ(0, level_); }
->>>>>>> fd5892ad
-
- private:
-  std::unique_ptr<MutexImpl> impl_;
+
+ private:
+  NativeHandle native_handle_;
 #ifdef DEBUG
   int level_;
 #endif
@@ -106,12 +101,6 @@
   }
 
   friend class ConditionVariable;
-<<<<<<< HEAD
-  friend class NativeConditionVariable;
-
-  DISALLOW_COPY_AND_ASSIGN(Mutex);
-=======
->>>>>>> fd5892ad
 };
 
 // POD Mutex initialized lazily (i.e. the first time Pointer() is called).
@@ -175,9 +164,6 @@
   bool TryLock() V8_WARN_UNUSED_RESULT;
 
  private:
-<<<<<<< HEAD
-  std::unique_ptr<MutexImpl> impl_;
-=======
   // The implementation-defined native handle type.
 #if V8_OS_POSIX
   using NativeHandle = pthread_mutex_t;
@@ -188,7 +174,6 @@
 #endif
 
   NativeHandle native_handle_;
->>>>>>> fd5892ad
 #ifdef DEBUG
   int level_;
 #endif
@@ -269,11 +254,6 @@
   bool TryLockExclusive() V8_WARN_UNUSED_RESULT;
 
  private:
-<<<<<<< HEAD
-  std::unique_ptr<SharedMutexImpl> impl_;
-
-  DISALLOW_COPY_AND_ASSIGN(SharedMutex);
-=======
   // The implementation-defined native handle type.
 #if V8_OS_POSIX
   using NativeHandle = pthread_rwlock_t;
@@ -284,7 +264,6 @@
 #endif
 
   NativeHandle native_handle_;
->>>>>>> fd5892ad
 };
 
 // -----------------------------------------------------------------------------
@@ -361,86 +340,6 @@
   }
 };
 
-
-// -----------------------------------------------------------------------------
-// Default implementations
-
-class V8_BASE_EXPORT NativeMutex final : public MutexImpl {
- public:
-  NativeMutex();
-  ~NativeMutex();
-
-  void Lock() override;
-  void Unlock() override;
-  bool TryLock() override;
-
-#if V8_OS_POSIX
-  using NativeHandle = pthread_mutex_t;
-#elif V8_OS_WIN
-  using NativeHandle = CRITICAL_SECTION;
-#endif
-
-  NativeHandle& native_handle() {
-    return native_handle_;
-  }
-  const NativeHandle& native_handle() const {
-    return native_handle_;
-  }
-
- private:
-  NativeHandle native_handle_;
-
-  DISALLOW_COPY_AND_ASSIGN(NativeMutex);
-};
-
-class V8_BASE_EXPORT NativeRecursiveMutex final : public MutexImpl {
- public:
-  NativeRecursiveMutex();
-  ~NativeRecursiveMutex();
-
-  void Lock() override;
-  void Unlock() override;
-  bool TryLock() override;
-
-  using NativeHandle = NativeMutex::NativeHandle;
-
-  NativeHandle& native_handle() {
-    return native_handle_;
-  }
-  const NativeHandle& native_handle() const {
-    return native_handle_;
-  }
-
- private:
-  NativeHandle native_handle_;
-
-  DISALLOW_COPY_AND_ASSIGN(NativeRecursiveMutex);
-};
-
-class V8_BASE_EXPORT NativeSharedMutex final : public SharedMutexImpl {
- public:
-  NativeSharedMutex();
-  ~NativeSharedMutex();
-
-  void LockShared() override;
-  void LockExclusive() override;
-  void UnlockShared() override;
-  void UnlockExclusive() override;
-  bool TryLockShared() override;
-  bool TryLockExclusive() override;
-
- private:
-#if V8_OS_POSIX
-  using NativeHandle = pthread_rwlock_t;
-#elif V8_OS_WIN
-  using NativeHandle = CRITICAL_SECTION;
-#endif
-
-  NativeHandle native_handle_;
-
-  DISALLOW_COPY_AND_ASSIGN(NativeSharedMutex);
-};
-
 }  // namespace base
 }  // namespace v8
 
