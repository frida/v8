// Copyright 2013 the V8 project authors. All rights reserved.
// Use of this source code is governed by a BSD-style license that can be
// found in the LICENSE file.

#ifndef V8_BASE_PLATFORM_MUTEX_H_
#define V8_BASE_PLATFORM_MUTEX_H_

<<<<<<< HEAD
#include "include/v8-platform.h"
=======
#include <shared_mutex>

#include "include/v8config.h"

#if V8_OS_POSIX
#include <pthread.h>
#endif

>>>>>>> 66ad7657
#include "src/base/base-export.h"
#include "src/base/lazy-instance.h"
#include "src/base/logging.h"
#include "src/base/optional.h"

#if V8_OS_WIN
#include "src/base/win32-headers.h"
#endif

#if V8_OS_STARBOARD
#include "starboard/common/mutex.h"
#include "starboard/common/recursive_mutex.h"
#include "starboard/common/rwlock.h"
#endif

namespace v8 {
namespace base {

class ConditionVariable;

// ----------------------------------------------------------------------------
// Mutex - a replacement for std::mutex
//
// This class is a synchronization primitive that can be used to protect shared
// data from being simultaneously accessed by multiple threads. A mutex offers
// exclusive, non-recursive ownership semantics:
// - A calling thread owns a mutex from the time that it successfully calls
//   either |Lock()| or |TryLock()| until it calls |Unlock()|.
// - When a thread owns a mutex, all other threads will block (for calls to
//   |Lock()|) or receive a |false| return value (for |TryLock()|) if they
//   attempt to claim ownership of the mutex.
// A calling thread must not own the mutex prior to calling |Lock()| or
// |TryLock()|. The behavior of a program is undefined if a mutex is destroyed
// while still owned by some thread. The Mutex class is non-copyable.

class V8_BASE_EXPORT Mutex final {
 public:
  Mutex();
  Mutex(const Mutex&) = delete;
  Mutex& operator=(const Mutex&) = delete;
  ~Mutex();

  // Locks the given mutex. If the mutex is currently unlocked, it becomes
  // locked and owned by the calling thread, and immediately. If the mutex
  // is already locked by another thread, suspends the calling thread until
  // the mutex is unlocked.
  void Lock();

  // Unlocks the given mutex. The mutex is assumed to be locked and owned by
  // the calling thread on entrance.
  void Unlock();

  // Tries to lock the given mutex. Returns whether the mutex was
  // successfully locked.
  bool TryLock() V8_WARN_UNUSED_RESULT;

  V8_INLINE void AssertHeld() const { DCHECK_EQ(1, level_); }
  V8_INLINE void AssertUnheld() const { DCHECK_EQ(0, level_); }

 private:
  std::unique_ptr<MutexImpl> impl_;
#ifdef DEBUG
  int level_;
#endif

  V8_INLINE void AssertHeldAndUnmark() {
#ifdef DEBUG
    DCHECK_EQ(1, level_);
    level_--;
#endif
  }

  V8_INLINE void AssertUnheldAndMark() {
#ifdef DEBUG
    DCHECK_EQ(0, level_);
    level_++;
#endif
  }

  friend class ConditionVariable;
  friend class NativeConditionVariable;
};

// POD Mutex initialized lazily (i.e. the first time Pointer() is called).
// Usage:
//   static LazyMutex my_mutex = LAZY_MUTEX_INITIALIZER;
//
//   void my_function() {
//     MutexGuard guard(my_mutex.Pointer());
//     // Do something.
//   }
//
using LazyMutex = LazyStaticInstance<Mutex, DefaultConstructTrait<Mutex>,
                                     ThreadSafeInitOnceTrait>::type;

#define LAZY_MUTEX_INITIALIZER LAZY_STATIC_INSTANCE_INITIALIZER

// -----------------------------------------------------------------------------
// RecursiveMutex - a replacement for std::recursive_mutex
//
// This class is a synchronization primitive that can be used to protect shared
// data from being simultaneously accessed by multiple threads. A recursive
// mutex offers exclusive, recursive ownership semantics:
// - A calling thread owns a recursive mutex for a period of time that starts
//   when it successfully calls either |Lock()| or |TryLock()|. During this
//   period, the thread may make additional calls to |Lock()| or |TryLock()|.
//   The period of ownership ends when the thread makes a matching number of
//   calls to |Unlock()|.
// - When a thread owns a recursive mutex, all other threads will block (for
//   calls to |Lock()|) or receive a |false| return value (for |TryLock()|) if
//   they attempt to claim ownership of the recursive mutex.
// - The maximum number of times that a recursive mutex may be locked is
//   unspecified, but after that number is reached, calls to |Lock()| will
//   probably abort the process and calls to |TryLock()| return false.
// The behavior of a program is undefined if a recursive mutex is destroyed
// while still owned by some thread. The RecursiveMutex class is non-copyable.

class V8_BASE_EXPORT RecursiveMutex final {
 public:
  RecursiveMutex();
  RecursiveMutex(const RecursiveMutex&) = delete;
  RecursiveMutex& operator=(const RecursiveMutex&) = delete;
  ~RecursiveMutex();

  // Locks the mutex. If another thread has already locked the mutex, a call to
  // |Lock()| will block execution until the lock is acquired. A thread may call
  // |Lock()| on a recursive mutex repeatedly. Ownership will only be released
  // after the thread makes a matching number of calls to |Unlock()|.
  // The behavior is undefined if the mutex is not unlocked before being
  // destroyed, i.e. some thread still owns it.
  void Lock();

  // Unlocks the mutex if its level of ownership is 1 (there was exactly one
  // more call to |Lock()| than there were calls to unlock() made by this
  // thread), reduces the level of ownership by 1 otherwise. The mutex must be
  // locked by the current thread of execution, otherwise, the behavior is
  // undefined.
  void Unlock();

  // Tries to lock the given mutex. Returns whether the mutex was
  // successfully locked.
  bool TryLock() V8_WARN_UNUSED_RESULT;

  V8_INLINE void AssertHeld() const { DCHECK_LT(0, level_); }

 private:
  std::unique_ptr<MutexImpl> impl_;
#ifdef DEBUG
  int level_;
#endif
};


// POD RecursiveMutex initialized lazily (i.e. the first time Pointer() is
// called).
// Usage:
//   static LazyRecursiveMutex my_mutex = LAZY_RECURSIVE_MUTEX_INITIALIZER;
//
//   void my_function() {
//     LockGuard<RecursiveMutex> guard(my_mutex.Pointer());
//     // Do something.
//   }
//
using LazyRecursiveMutex =
    LazyStaticInstance<RecursiveMutex, DefaultConstructTrait<RecursiveMutex>,
                       ThreadSafeInitOnceTrait>::type;

#define LAZY_RECURSIVE_MUTEX_INITIALIZER LAZY_STATIC_INSTANCE_INITIALIZER

// ----------------------------------------------------------------------------
// SharedMutex - a wrapper around std::shared_mutex
//
// This class is a synchronization primitive that can be used to protect shared
// data from being simultaneously accessed by multiple threads. In contrast to
// other mutex types which facilitate exclusive access, a SharedMutex has two
// levels of access:
// - shared: several threads can share ownership of the same mutex.
// - exclusive: only one thread can own the mutex.
// Shared mutexes are usually used in situations when multiple readers can
// access the same resource at the same time without causing data races, but
// only one writer can do so.
// The SharedMutex class is non-copyable.

class V8_BASE_EXPORT SharedMutex final {
 public:
  SharedMutex() = default;
  SharedMutex(const SharedMutex&) = delete;
  SharedMutex& operator=(const SharedMutex&) = delete;

  // Acquires shared ownership of the {SharedMutex}. If another thread is
  // holding the mutex in exclusive ownership, a call to {LockShared()} will
  // block execution until shared ownership can be acquired.
  // If {LockShared()} is called by a thread that already owns the mutex in any
  // mode (exclusive or shared), the behavior is undefined and outright fails
  // with dchecks on.
  void LockShared();

  // Locks the SharedMutex. If another thread has already locked the mutex, a
  // call to {LockExclusive()} will block execution until the lock is acquired.
  // If {LockExclusive()} is called by a thread that already owns the mutex in
  // any mode (shared or exclusive), the behavior is undefined and outright
  // fails with dchecks on.
  void LockExclusive();

  // Releases the {SharedMutex} from shared ownership by the calling thread.
  // The mutex must be locked by the current thread of execution in shared mode,
  // otherwise, the behavior is undefined and outright fails with dchecks on.
  void UnlockShared();

  // Unlocks the {SharedMutex}. It must be locked by the current thread of
  // execution, otherwise, the behavior is undefined and outright fails with
  // dchecks on.
  void UnlockExclusive();

  // Tries to lock the {SharedMutex} in shared mode. Returns immediately. On
  // successful lock acquisition returns true, otherwise returns false.
  // This function is allowed to fail spuriously and return false even if the
  // mutex is not currenly exclusively locked by any other thread.
  // If it is called by a thread that already owns the mutex in any mode
  // (shared or exclusive), the behavior is undefined, and outright fails with
  // dchecks on.
  bool TryLockShared() V8_WARN_UNUSED_RESULT;

  // Tries to lock the {SharedMutex}. Returns immediately. On successful lock
  // acquisition returns true, otherwise returns false.
  // This function is allowed to fail spuriously and return false even if the
  // mutex is not currently locked by any other thread.
  // If it is called by a thread that already owns the mutex in any mode
  // (shared or exclusive), the behavior is undefined, and outright fails with
  // dchecks on.
  bool TryLockExclusive() V8_WARN_UNUSED_RESULT;

 private:
<<<<<<< HEAD
  std::unique_ptr<SharedMutexImpl> impl_;
=======
  // {base::SharedMutex} wraps a {std::shared_mutex}, but executes additional
  // checks in debug mode.
  // TODO(13256): Use std::shared_mutex directly.
  std::shared_mutex native_handle_;
>>>>>>> 66ad7657
};

// -----------------------------------------------------------------------------
// LockGuard
//
// This class is a mutex wrapper that provides a convenient RAII-style mechanism
// for owning a mutex for the duration of a scoped block.
// When a LockGuard object is created, it attempts to take ownership of the
// mutex it is given. When control leaves the scope in which the LockGuard
// object was created, the LockGuard is destructed and the mutex is released.
// The LockGuard class is non-copyable.

// Controls whether a LockGuard always requires a valid Mutex or will just
// ignore it if it's nullptr.
enum class NullBehavior { kRequireNotNull, kIgnoreIfNull };

template <typename Mutex, NullBehavior Behavior = NullBehavior::kRequireNotNull>
class V8_NODISCARD LockGuard final {
 public:
  explicit LockGuard(Mutex* mutex) : mutex_(mutex) {
    if (has_mutex()) mutex_->Lock();
  }
  LockGuard(const LockGuard&) = delete;
  LockGuard& operator=(const LockGuard&) = delete;
  ~LockGuard() {
    if (has_mutex()) mutex_->Unlock();
  }

 private:
  Mutex* const mutex_;

  bool V8_INLINE has_mutex() const {
    DCHECK_IMPLIES(Behavior == NullBehavior::kRequireNotNull,
                   mutex_ != nullptr);
    return Behavior == NullBehavior::kRequireNotNull || mutex_ != nullptr;
  }
};

using MutexGuard = LockGuard<Mutex>;
using RecursiveMutexGuard = LockGuard<RecursiveMutex>;

enum MutexSharedType : bool { kShared = true, kExclusive = false };

template <MutexSharedType kIsShared,
          NullBehavior Behavior = NullBehavior::kRequireNotNull>
class V8_NODISCARD SharedMutexGuard final {
 public:
  explicit SharedMutexGuard(SharedMutex* mutex) : mutex_(mutex) {
    if (!has_mutex()) return;
    if (kIsShared) {
      mutex_->LockShared();
    } else {
      mutex_->LockExclusive();
    }
  }
  SharedMutexGuard(const SharedMutexGuard&) = delete;
  SharedMutexGuard& operator=(const SharedMutexGuard&) = delete;
  ~SharedMutexGuard() {
    if (!has_mutex()) return;
    if (kIsShared) {
      mutex_->UnlockShared();
    } else {
      mutex_->UnlockExclusive();
    }
  }

 private:
  SharedMutex* const mutex_;

  bool V8_INLINE has_mutex() const {
    DCHECK_IMPLIES(Behavior == NullBehavior::kRequireNotNull,
                   mutex_ != nullptr);
    return Behavior == NullBehavior::kRequireNotNull || mutex_ != nullptr;
  }
};

template <MutexSharedType kIsShared,
          NullBehavior Behavior = NullBehavior::kRequireNotNull>
class V8_NODISCARD SharedMutexGuardIf final {
 public:
  SharedMutexGuardIf(SharedMutex* mutex, bool enable_mutex) {
    if (enable_mutex) mutex_.emplace(mutex);
  }
  SharedMutexGuardIf(const SharedMutexGuardIf&) = delete;
  SharedMutexGuardIf& operator=(const SharedMutexGuardIf&) = delete;

 private:
  base::Optional<SharedMutexGuard<kIsShared, Behavior>> mutex_;
};


// -----------------------------------------------------------------------------
// Default implementations

class V8_BASE_EXPORT NativeMutex final : public MutexImpl {
 public:
  NativeMutex();
  NativeMutex(const NativeMutex&) = delete;
  NativeMutex& operator=(const NativeMutex&) = delete;
  ~NativeMutex();

  void Lock() override;
  void Unlock() override;
  bool TryLock() override;

#if V8_OS_POSIX
  using NativeHandle = pthread_mutex_t;
#elif V8_OS_WIN
  using NativeHandle = V8_CRITICAL_SECTION;
#elif V8_OS_STARBOARD
  using NativeHandle = SbMutex;
#endif

  NativeHandle& native_handle() {
    return native_handle_;
  }
  const NativeHandle& native_handle() const {
    return native_handle_;
  }

 private:
  NativeHandle native_handle_;
};

class V8_BASE_EXPORT NativeRecursiveMutex final : public MutexImpl {
 public:
  NativeRecursiveMutex();
  NativeRecursiveMutex(const NativeRecursiveMutex&) = delete;
  NativeRecursiveMutex& operator=(const NativeRecursiveMutex&) = delete;
  ~NativeRecursiveMutex();

  void Lock() override;
  void Unlock() override;
  bool TryLock() override;

#if V8_OS_POSIX
  using NativeHandle = pthread_mutex_t;
#elif V8_OS_WIN
  using NativeHandle = V8_CRITICAL_SECTION;
#elif V8_OS_STARBOARD
  using NativeHandle = starboard::RecursiveMutex;
#endif

 private:
  NativeHandle native_handle_;
};

class V8_BASE_EXPORT NativeSharedMutex final : public SharedMutexImpl {
 public:
  NativeSharedMutex();
  NativeSharedMutex(const NativeSharedMutex&) = delete;
  NativeSharedMutex& operator=(const NativeSharedMutex&) = delete;
  ~NativeSharedMutex();

  void LockShared() override;
  void LockExclusive() override;
  void UnlockShared() override;
  void UnlockExclusive() override;
  bool TryLockShared() override;
  bool TryLockExclusive() override;

#if V8_OS_DARWIN
  // pthread_rwlock_t is broken on MacOS when signals are being sent to the
  // process (see https://crbug.com/v8/11399). Until Apple fixes that in the OS,
  // we have to fall back to a non-shared mutex.
  using NativeHandle = pthread_mutex_t;
#elif V8_OS_POSIX
  using NativeHandle = pthread_rwlock_t;
#elif V8_OS_WIN
  using NativeHandle = V8_CRITICAL_SECTION;
#elif V8_OS_STARBOARD
  using NativeHandle = starboard::RWLock;
#endif

 private:
  NativeHandle native_handle_;
};

}  // namespace base
}  // namespace v8

#endif  // V8_BASE_PLATFORM_MUTEX_H_<|MERGE_RESOLUTION|>--- conflicted
+++ resolved
@@ -5,9 +5,6 @@
 #ifndef V8_BASE_PLATFORM_MUTEX_H_
 #define V8_BASE_PLATFORM_MUTEX_H_
 
-<<<<<<< HEAD
-#include "include/v8-platform.h"
-=======
 #include <shared_mutex>
 
 #include "include/v8config.h"
@@ -16,7 +13,6 @@
 #include <pthread.h>
 #endif
 
->>>>>>> 66ad7657
 #include "src/base/base-export.h"
 #include "src/base/lazy-instance.h"
 #include "src/base/logging.h"
@@ -73,11 +69,27 @@
   // successfully locked.
   bool TryLock() V8_WARN_UNUSED_RESULT;
 
+  // The implementation-defined native handle type.
+#if V8_OS_POSIX
+  using NativeHandle = pthread_mutex_t;
+#elif V8_OS_WIN
+  using NativeHandle = V8_SRWLOCK;
+#elif V8_OS_STARBOARD
+  using NativeHandle = SbMutex;
+#endif
+
+  NativeHandle& native_handle() {
+    return native_handle_;
+  }
+  const NativeHandle& native_handle() const {
+    return native_handle_;
+  }
+
   V8_INLINE void AssertHeld() const { DCHECK_EQ(1, level_); }
   V8_INLINE void AssertUnheld() const { DCHECK_EQ(0, level_); }
 
  private:
-  std::unique_ptr<MutexImpl> impl_;
+  NativeHandle native_handle_;
 #ifdef DEBUG
   int level_;
 #endif
@@ -97,7 +109,6 @@
   }
 
   friend class ConditionVariable;
-  friend class NativeConditionVariable;
 };
 
 // POD Mutex initialized lazily (i.e. the first time Pointer() is called).
@@ -163,7 +174,16 @@
   V8_INLINE void AssertHeld() const { DCHECK_LT(0, level_); }
 
  private:
-  std::unique_ptr<MutexImpl> impl_;
+  // The implementation-defined native handle type.
+#if V8_OS_POSIX
+  using NativeHandle = pthread_mutex_t;
+#elif V8_OS_WIN
+  using NativeHandle = V8_CRITICAL_SECTION;
+#elif V8_OS_STARBOARD
+  using NativeHandle = starboard::RecursiveMutex;
+#endif
+
+  NativeHandle native_handle_;
 #ifdef DEBUG
   int level_;
 #endif
@@ -250,14 +270,10 @@
   bool TryLockExclusive() V8_WARN_UNUSED_RESULT;
 
  private:
-<<<<<<< HEAD
-  std::unique_ptr<SharedMutexImpl> impl_;
-=======
   // {base::SharedMutex} wraps a {std::shared_mutex}, but executes additional
   // checks in debug mode.
   // TODO(13256): Use std::shared_mutex directly.
   std::shared_mutex native_handle_;
->>>>>>> 66ad7657
 };
 
 // -----------------------------------------------------------------------------
@@ -348,94 +364,6 @@
   base::Optional<SharedMutexGuard<kIsShared, Behavior>> mutex_;
 };
 
-
-// -----------------------------------------------------------------------------
-// Default implementations
-
-class V8_BASE_EXPORT NativeMutex final : public MutexImpl {
- public:
-  NativeMutex();
-  NativeMutex(const NativeMutex&) = delete;
-  NativeMutex& operator=(const NativeMutex&) = delete;
-  ~NativeMutex();
-
-  void Lock() override;
-  void Unlock() override;
-  bool TryLock() override;
-
-#if V8_OS_POSIX
-  using NativeHandle = pthread_mutex_t;
-#elif V8_OS_WIN
-  using NativeHandle = V8_CRITICAL_SECTION;
-#elif V8_OS_STARBOARD
-  using NativeHandle = SbMutex;
-#endif
-
-  NativeHandle& native_handle() {
-    return native_handle_;
-  }
-  const NativeHandle& native_handle() const {
-    return native_handle_;
-  }
-
- private:
-  NativeHandle native_handle_;
-};
-
-class V8_BASE_EXPORT NativeRecursiveMutex final : public MutexImpl {
- public:
-  NativeRecursiveMutex();
-  NativeRecursiveMutex(const NativeRecursiveMutex&) = delete;
-  NativeRecursiveMutex& operator=(const NativeRecursiveMutex&) = delete;
-  ~NativeRecursiveMutex();
-
-  void Lock() override;
-  void Unlock() override;
-  bool TryLock() override;
-
-#if V8_OS_POSIX
-  using NativeHandle = pthread_mutex_t;
-#elif V8_OS_WIN
-  using NativeHandle = V8_CRITICAL_SECTION;
-#elif V8_OS_STARBOARD
-  using NativeHandle = starboard::RecursiveMutex;
-#endif
-
- private:
-  NativeHandle native_handle_;
-};
-
-class V8_BASE_EXPORT NativeSharedMutex final : public SharedMutexImpl {
- public:
-  NativeSharedMutex();
-  NativeSharedMutex(const NativeSharedMutex&) = delete;
-  NativeSharedMutex& operator=(const NativeSharedMutex&) = delete;
-  ~NativeSharedMutex();
-
-  void LockShared() override;
-  void LockExclusive() override;
-  void UnlockShared() override;
-  void UnlockExclusive() override;
-  bool TryLockShared() override;
-  bool TryLockExclusive() override;
-
-#if V8_OS_DARWIN
-  // pthread_rwlock_t is broken on MacOS when signals are being sent to the
-  // process (see https://crbug.com/v8/11399). Until Apple fixes that in the OS,
-  // we have to fall back to a non-shared mutex.
-  using NativeHandle = pthread_mutex_t;
-#elif V8_OS_POSIX
-  using NativeHandle = pthread_rwlock_t;
-#elif V8_OS_WIN
-  using NativeHandle = V8_CRITICAL_SECTION;
-#elif V8_OS_STARBOARD
-  using NativeHandle = starboard::RWLock;
-#endif
-
- private:
-  NativeHandle native_handle_;
-};
-
 }  // namespace base
 }  // namespace v8
 
