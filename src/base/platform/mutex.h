--- conflicted
+++ resolved
@@ -5,9 +5,6 @@
 #ifndef V8_BASE_PLATFORM_MUTEX_H_
 #define V8_BASE_PLATFORM_MUTEX_H_
 
-<<<<<<< HEAD
-#include "include/v8-platform.h"
-=======
 #include "include/v8config.h"
 
 #if V8_OS_DARWIN
@@ -18,17 +15,13 @@
 #include <pthread.h>
 #endif
 
->>>>>>> d4c1da34
 #include "src/base/base-export.h"
 #include "src/base/lazy-instance.h"
+#include "src/base/logging.h"
 #include "src/base/optional.h"
+
 #if V8_OS_WIN
 #include "src/base/win32-headers.h"
-#endif
-#include "src/base/logging.h"
-
-#if V8_OS_POSIX
-#include <pthread.h>
 #endif
 
 #if V8_OS_STARBOARD
@@ -39,6 +32,8 @@
 
 namespace v8 {
 namespace base {
+
+class ConditionVariable;
 
 // ----------------------------------------------------------------------------
 // Mutex - a replacement for std::mutex
@@ -76,11 +71,27 @@
   // successfully locked.
   bool TryLock() V8_WARN_UNUSED_RESULT;
 
+  // The implementation-defined native handle type.
+#if V8_OS_POSIX
+  using NativeHandle = pthread_mutex_t;
+#elif V8_OS_WIN
+  using NativeHandle = V8_SRWLOCK;
+#elif V8_OS_STARBOARD
+  using NativeHandle = SbMutex;
+#endif
+
+  NativeHandle& native_handle() {
+    return native_handle_;
+  }
+  const NativeHandle& native_handle() const {
+    return native_handle_;
+  }
+
   V8_INLINE void AssertHeld() const { DCHECK_EQ(1, level_); }
   V8_INLINE void AssertUnheld() const { DCHECK_EQ(0, level_); }
 
  private:
-  std::unique_ptr<MutexImpl> impl_;
+  NativeHandle native_handle_;
 #ifdef DEBUG
   int level_;
 #endif
@@ -100,7 +111,6 @@
   }
 
   friend class ConditionVariable;
-  friend class NativeConditionVariable;
 };
 
 // POD Mutex initialized lazily (i.e. the first time Pointer() is called).
@@ -166,7 +176,16 @@
   V8_INLINE void AssertHeld() const { DCHECK_LT(0, level_); }
 
  private:
-  std::unique_ptr<MutexImpl> impl_;
+  // The implementation-defined native handle type.
+#if V8_OS_POSIX
+  using NativeHandle = pthread_mutex_t;
+#elif V8_OS_WIN
+  using NativeHandle = V8_CRITICAL_SECTION;
+#elif V8_OS_STARBOARD
+  using NativeHandle = starboard::RecursiveMutex;
+#endif
+
+  NativeHandle native_handle_;
 #ifdef DEBUG
   int level_;
 #endif
@@ -254,9 +273,6 @@
   bool TryLockExclusive() V8_WARN_UNUSED_RESULT;
 
  private:
-<<<<<<< HEAD
-  std::unique_ptr<SharedMutexImpl> impl_;
-=======
   // The implementation-defined native handle type.
 #if V8_OS_DARWIN
   // pthread_rwlock_t is broken on MacOS when signals are being sent to the
@@ -272,7 +288,6 @@
 #endif
 
   NativeHandle native_handle_;
->>>>>>> d4c1da34
 };
 
 // -----------------------------------------------------------------------------
@@ -363,94 +378,6 @@
   base::Optional<SharedMutexGuard<kIsShared, Behavior>> mutex_;
 };
 
-
-// -----------------------------------------------------------------------------
-// Default implementations
-
-class V8_BASE_EXPORT NativeMutex final : public MutexImpl {
- public:
-  NativeMutex();
-  NativeMutex(const NativeMutex&) = delete;
-  NativeMutex& operator=(const NativeMutex&) = delete;
-  ~NativeMutex();
-
-  void Lock() override;
-  void Unlock() override;
-  bool TryLock() override;
-
-#if V8_OS_POSIX
-  using NativeHandle = pthread_mutex_t;
-#elif V8_OS_WIN
-  using NativeHandle = V8_CRITICAL_SECTION;
-#elif V8_OS_STARBOARD
-  using NativeHandle = SbMutex;
-#endif
-
-  NativeHandle& native_handle() {
-    return native_handle_;
-  }
-  const NativeHandle& native_handle() const {
-    return native_handle_;
-  }
-
- private:
-  NativeHandle native_handle_;
-};
-
-class V8_BASE_EXPORT NativeRecursiveMutex final : public MutexImpl {
- public:
-  NativeRecursiveMutex();
-  NativeRecursiveMutex(const NativeRecursiveMutex&) = delete;
-  NativeRecursiveMutex& operator=(const NativeRecursiveMutex&) = delete;
-  ~NativeRecursiveMutex();
-
-  void Lock() override;
-  void Unlock() override;
-  bool TryLock() override;
-
-#if V8_OS_POSIX
-  using NativeHandle = pthread_mutex_t;
-#elif V8_OS_WIN
-  using NativeHandle = V8_CRITICAL_SECTION;
-#elif V8_OS_STARBOARD
-  using NativeHandle = starboard::RecursiveMutex;
-#endif
-
- private:
-  NativeHandle native_handle_;
-};
-
-class V8_BASE_EXPORT NativeSharedMutex final : public SharedMutexImpl {
- public:
-  NativeSharedMutex();
-  NativeSharedMutex(const NativeSharedMutex&) = delete;
-  NativeSharedMutex& operator=(const NativeSharedMutex&) = delete;
-  ~NativeSharedMutex();
-
-  void LockShared() override;
-  void LockExclusive() override;
-  void UnlockShared() override;
-  void UnlockExclusive() override;
-  bool TryLockShared() override;
-  bool TryLockExclusive() override;
-
-#if V8_OS_DARWIN
-  // pthread_rwlock_t is broken on MacOS when signals are being sent to the
-  // process (see https://crbug.com/v8/11399). Until Apple fixes that in the OS,
-  // we have to fall back to a non-shared mutex.
-  using NativeHandle = pthread_mutex_t;
-#elif V8_OS_POSIX
-  using NativeHandle = pthread_rwlock_t;
-#elif V8_OS_WIN
-  using NativeHandle = V8_CRITICAL_SECTION;
-#elif V8_OS_STARBOARD
-  using NativeHandle = starboard::RWLock;
-#endif
-
- private:
-  NativeHandle native_handle_;
-};
-
 }  // namespace base
 }  // namespace v8
 
