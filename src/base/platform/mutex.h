--- conflicted
+++ resolved
@@ -5,7 +5,6 @@
 #ifndef V8_BASE_PLATFORM_MUTEX_H_
 #define V8_BASE_PLATFORM_MUTEX_H_
 
-#include "include/v8-platform.h"
 #include "src/base/base-export.h"
 #include "src/base/lazy-instance.h"
 #include "src/base/optional.h"
@@ -63,8 +62,6 @@
   // successfully locked.
   bool TryLock() V8_WARN_UNUSED_RESULT;
 
-<<<<<<< HEAD
-=======
   // The implementation-defined native handle type.
 #if V8_OS_POSIX
   using NativeHandle = pthread_mutex_t;
@@ -81,12 +78,11 @@
     return native_handle_;
   }
 
->>>>>>> d631c1ef
   V8_INLINE void AssertHeld() const { DCHECK_EQ(1, level_); }
   V8_INLINE void AssertUnheld() const { DCHECK_EQ(0, level_); }
 
  private:
-  std::unique_ptr<MutexImpl> impl_;
+  NativeHandle native_handle_;
 #ifdef DEBUG
   int level_;
 #endif
@@ -106,7 +102,6 @@
   }
 
   friend class ConditionVariable;
-  friend class NativeConditionVariable;
 };
 
 // POD Mutex initialized lazily (i.e. the first time Pointer() is called).
@@ -172,9 +167,6 @@
   V8_INLINE void AssertHeld() const { DCHECK_LT(0, level_); }
 
  private:
-<<<<<<< HEAD
-  std::unique_ptr<MutexImpl> impl_;
-=======
   // The implementation-defined native handle type.
 #if V8_OS_POSIX
   using NativeHandle = pthread_mutex_t;
@@ -185,7 +177,6 @@
 #endif
 
   NativeHandle native_handle_;
->>>>>>> d631c1ef
 #ifdef DEBUG
   int level_;
 #endif
@@ -273,9 +264,6 @@
   bool TryLockExclusive() V8_WARN_UNUSED_RESULT;
 
  private:
-<<<<<<< HEAD
-  std::unique_ptr<SharedMutexImpl> impl_;
-=======
   // The implementation-defined native handle type.
 #if V8_OS_DARWIN
   // pthread_rwlock_t is broken on MacOS when signals are being sent to the
@@ -291,7 +279,6 @@
 #endif
 
   NativeHandle native_handle_;
->>>>>>> d631c1ef
 };
 
 // -----------------------------------------------------------------------------
@@ -368,89 +355,6 @@
   }
 };
 
-<<<<<<< HEAD
-
-// -----------------------------------------------------------------------------
-// Default implementations
-
-class V8_BASE_EXPORT NativeMutex final : public MutexImpl {
- public:
-  NativeMutex();
-  NativeMutex(const NativeMutex&) = delete;
-  NativeMutex& operator=(const NativeMutex&) = delete;
-  ~NativeMutex();
-
-  void Lock() override;
-  void Unlock() override;
-  bool TryLock() override;
-
-#if V8_OS_POSIX
-  using NativeHandle = pthread_mutex_t;
-#elif V8_OS_WIN
-  using NativeHandle = CRITICAL_SECTION;
-#elif V8_OS_STARBOARD
-  using NativeHandle = SbMutex;
-#endif
-
-  NativeHandle& native_handle() {
-    return native_handle_;
-  }
-  const NativeHandle& native_handle() const {
-    return native_handle_;
-  }
-
- private:
-  NativeHandle native_handle_;
-};
-
-class V8_BASE_EXPORT NativeRecursiveMutex final : public MutexImpl {
- public:
-  NativeRecursiveMutex();
-  NativeRecursiveMutex(const NativeRecursiveMutex&) = delete;
-  NativeRecursiveMutex& operator=(const NativeRecursiveMutex&) = delete;
-  ~NativeRecursiveMutex();
-
-  void Lock() override;
-  void Unlock() override;
-  bool TryLock() override;
-
-#if V8_OS_POSIX
-  using NativeHandle = pthread_mutex_t;
-#elif V8_OS_WIN
-  using NativeHandle = CRITICAL_SECTION;
-#elif V8_OS_STARBOARD
-  using NativeHandle = starboard::RecursiveMutex;
-#endif
-
- private:
-  NativeHandle native_handle_;
-};
-
-class V8_BASE_EXPORT NativeSharedMutex final : public SharedMutexImpl {
- public:
-  NativeSharedMutex();
-  NativeSharedMutex(const NativeSharedMutex&) = delete;
-  NativeSharedMutex& operator=(const NativeSharedMutex&) = delete;
-  ~NativeSharedMutex();
-
-  void LockShared() override;
-  void LockExclusive() override;
-  void UnlockShared() override;
-  void UnlockExclusive() override;
-  bool TryLockShared() override;
-  bool TryLockExclusive() override;
-
-#if V8_OS_POSIX
-  using NativeHandle = pthread_rwlock_t;
-#elif V8_OS_WIN
-  using NativeHandle = CRITICAL_SECTION;
-#elif V8_OS_STARBOARD
-  using NativeHandle = starboard::RWLock;
-#endif
-
- private:
-  NativeHandle native_handle_;
-=======
 template <MutexSharedType kIsShared,
           NullBehavior Behavior = NullBehavior::kRequireNotNull>
 class V8_NODISCARD SharedMutexGuardIf final {
@@ -463,7 +367,6 @@
 
  private:
   base::Optional<SharedMutexGuard<kIsShared, Behavior>> mutex_;
->>>>>>> d631c1ef
 };
 
 }  // namespace base
