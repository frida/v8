// Copyright 2013 the V8 project authors. All rights reserved.
// Use of this source code is governed by a BSD-style license that can be
// found in the LICENSE file.

#ifndef V8_BASE_PLATFORM_SEMAPHORE_H_
#define V8_BASE_PLATFORM_SEMAPHORE_H_

#include "src/base/base-export.h"
#include "src/base/lazy-instance.h"
#if V8_OS_WIN
#include "src/base/win32-headers.h"
#endif

<<<<<<< HEAD
#if V8_OS_MACOSX || V8_OS_IOS
#include <dispatch/dispatch.h>  // NOLINT
=======
#if V8_OS_DARWIN
#include <dispatch/dispatch.h>
>>>>>>> d631c1ef
#elif V8_OS_POSIX
#include <semaphore.h>
#endif

#if V8_OS_STARBOARD
#include "starboard/common/semaphore.h"
#endif

namespace v8 {
namespace base {

// Forward declarations.
class TimeDelta;

// ----------------------------------------------------------------------------
// Semaphore
//
// A semaphore object is a synchronization object that maintains a count. The
// count is decremented each time a thread completes a wait for the semaphore
// object and incremented each time a thread signals the semaphore. When the
// count reaches zero,  threads waiting for the semaphore blocks until the
// count becomes non-zero.

class V8_BASE_EXPORT Semaphore {
 public:
  explicit Semaphore(int count);
  Semaphore(const Semaphore&) = delete;
  Semaphore& operator=(const Semaphore&) = delete;
  ~Semaphore();

  // Increments the semaphore counter.
  void Signal();

  // Decrements the semaphore counter if it is positive, or blocks until it
  // becomes positive and then decrements the counter.
  void Wait();

  // Like Wait() but returns after rel_time time has passed. If the timeout
  // happens the return value is false and the counter is unchanged. Otherwise
  // the semaphore counter is decremented and true is returned.
  bool WaitFor(const TimeDelta& rel_time) V8_WARN_UNUSED_RESULT;

<<<<<<< HEAD
#if V8_OS_MACOSX || V8_OS_IOS
=======
#if V8_OS_DARWIN
>>>>>>> d631c1ef
  using NativeHandle = dispatch_semaphore_t;
#elif V8_OS_POSIX
  using NativeHandle = sem_t;
#elif V8_OS_WIN
  using NativeHandle = HANDLE;
#elif V8_OS_STARBOARD
  using NativeHandle = starboard::Semaphore;
#endif

  NativeHandle& native_handle() {
    return native_handle_;
  }
  const NativeHandle& native_handle() const {
    return native_handle_;
  }

 private:
  NativeHandle native_handle_;
};

// POD Semaphore initialized lazily (i.e. the first time Pointer() is called).
// Usage:
//   // The following semaphore starts at 0.
//   static LazySemaphore<0>::type my_semaphore = LAZY_SEMAPHORE_INITIALIZER;
//
//   void my_function() {
//     // Do something with my_semaphore.Pointer().
//   }
//

template <int N>
struct CreateSemaphoreTrait {
  static Semaphore* Create() {
    return new Semaphore(N);
  }
};

template <int N>
struct LazySemaphore {
  using typename LazyDynamicInstance<Semaphore, CreateSemaphoreTrait<N>,
                                     ThreadSafeInitOnceTrait>::type;
};

#define LAZY_SEMAPHORE_INITIALIZER LAZY_DYNAMIC_INSTANCE_INITIALIZER

}  // namespace base
}  // namespace v8

#endif  // V8_BASE_PLATFORM_SEMAPHORE_H_<|MERGE_RESOLUTION|>--- conflicted
+++ resolved
@@ -11,13 +11,8 @@
 #include "src/base/win32-headers.h"
 #endif
 
-<<<<<<< HEAD
-#if V8_OS_MACOSX || V8_OS_IOS
-#include <dispatch/dispatch.h>  // NOLINT
-=======
 #if V8_OS_DARWIN
 #include <dispatch/dispatch.h>
->>>>>>> d631c1ef
 #elif V8_OS_POSIX
 #include <semaphore.h>
 #endif
@@ -60,11 +55,7 @@
   // the semaphore counter is decremented and true is returned.
   bool WaitFor(const TimeDelta& rel_time) V8_WARN_UNUSED_RESULT;
 
-<<<<<<< HEAD
-#if V8_OS_MACOSX || V8_OS_IOS
-=======
 #if V8_OS_DARWIN
->>>>>>> d631c1ef
   using NativeHandle = dispatch_semaphore_t;
 #elif V8_OS_POSIX
   using NativeHandle = sem_t;
