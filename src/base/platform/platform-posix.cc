--- conflicted
+++ resolved
@@ -147,23 +147,9 @@
 void* Allocate(void* hint, size_t size, OS::MemoryPermission access) {
   int prot = GetProtectionFromMemoryPermission(access);
   int flags = GetFlagsForMemoryPermission(access);
-<<<<<<< HEAD
-#if V8_TARGET_OS_IOS && V8_TARGET_ARCH_ARM64 && defined(__x86_64__)
-  // XXX: This logic is simple and leaky as it is only used for mksnapshot.
-  size_t alignment = 16384;
-  void* result = mmap(address, size + alignment, prot, flags, kMmapFd,
-                      kMmapFdOffset);
-  if (result == MAP_FAILED) return nullptr;
-  return reinterpret_cast<void*>(
-      RoundUp(reinterpret_cast<uintptr_t>(result), alignment));
-#else
-  void* result = mmap(address, size, prot, flags, kMmapFd, kMmapFdOffset);
-=======
   void* result = mmap(hint, size, prot, flags, kMmapFd, kMmapFdOffset);
->>>>>>> 16df139b
   if (result == MAP_FAILED) return nullptr;
   return result;
-#endif
 }
 
 #endif  // !V8_OS_FUCHSIA
@@ -220,9 +206,7 @@
 }
 
 int OS::ActivationFrameAlignment() {
-#if defined(__APPLE__) && V8_TARGET_ARCH_ARM
-  return 4;
-#elif V8_TARGET_ARCH_ARM
+#if V8_TARGET_ARCH_ARM
   // On EABI ARM targets this is required for fp correctness in the
   // runtime system.
   return 8;
@@ -242,21 +226,13 @@
 
 // static
 size_t OS::AllocatePageSize() {
-#if V8_TARGET_OS_IOS && V8_TARGET_ARCH_ARM64 && defined(__x86_64__)
-  return 16384;
-#else
   return static_cast<size_t>(sysconf(_SC_PAGESIZE));
-#endif
 }
 
 // static
 size_t OS::CommitPageSize() {
-#if V8_TARGET_OS_IOS && V8_TARGET_ARCH_ARM64 && defined(__x86_64__)
-  return 16384;
-#else
   static size_t page_size = getpagesize();
   return page_size;
-#endif
 }
 
 // static
