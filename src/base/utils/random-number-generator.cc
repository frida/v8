// Copyright 2013 the V8 project authors. All rights reserved.
// Use of this source code is governed by a BSD-style license that can be
// found in the LICENSE file.

#include "src/base/utils/random-number-generator.h"

#include <stdlib.h>
<<<<<<< HEAD
#if !V8_OS_CYGWIN && !V8_OS_WIN
#include <errno.h>
#include <fcntl.h>
#include <unistd.h>
#endif
=======
#if defined(V8_OS_STARBOARD)
#include "starboard/system.h"
#endif  //  V8_OS_STARBOARD
>>>>>>> d631c1ef

#include <algorithm>
#include <new>

#include "src/base/bits.h"
#include "src/base/macros.h"
#include "src/base/platform/mutex.h"
#include "src/base/platform/time.h"
#include "src/base/platform/wrappers.h"

namespace v8 {
namespace base {

static LazyMutex entropy_mutex = LAZY_MUTEX_INITIALIZER;
static RandomNumberGenerator::EntropySource entropy_source = nullptr;

// static
void RandomNumberGenerator::SetEntropySource(EntropySource source) {
  MutexGuard lock_guard(entropy_mutex.Pointer());
  entropy_source = source;
}


RandomNumberGenerator::RandomNumberGenerator() {
  // Check if embedder supplied an entropy source.
  {
    MutexGuard lock_guard(entropy_mutex.Pointer());
    if (entropy_source != nullptr) {
      int64_t seed;
      if (entropy_source(reinterpret_cast<unsigned char*>(&seed),
                         sizeof(seed))) {
        SetSeed(seed);
        return;
      }
    }
  }

#if V8_OS_CYGWIN || V8_OS_WIN
  // Use rand_s() to gather entropy on Windows. See:
  // https://code.google.com/p/v8/issues/detail?id=2905
  unsigned first_half, second_half;
  errno_t result = rand_s(&first_half);
  DCHECK_EQ(0, result);
  result = rand_s(&second_half);
  DCHECK_EQ(0, result);
  USE(result);
  SetSeed((static_cast<int64_t>(first_half) << 32) + second_half);
<<<<<<< HEAD
#elif V8_OS_MACOSX || V8_OS_IOS || V8_OS_FREEBSD || V8_OS_OPENBSD
=======
#elif V8_OS_DARWIN || V8_OS_FREEBSD || V8_OS_OPENBSD
>>>>>>> d631c1ef
  // Despite its prefix suggests it is not RC4 algorithm anymore.
  // It always succeeds while having decent performance and
  // no file descriptor involved.
  int64_t seed;
  arc4random_buf(&seed, sizeof(seed));
  SetSeed(seed);
#elif V8_OS_STARBOARD
  SetSeed(SbSystemGetRandomUInt64());
#else
  // Gather entropy from /dev/urandom if available.
<<<<<<< HEAD
  int fd;
  do {
    fd = open("/dev/urandom", O_RDONLY);
  } while (fd == -1 && errno == EINTR);
  if (fd != -1) {
    int64_t seed = 0;
    bool got_seed = true;

    size_t offset = 0;
    do {
      ssize_t n;
      do {
        n = read(fd, reinterpret_cast<char*>(&seed) + offset,
                 sizeof(seed) - offset);
      } while (n == -1 && errno == EINTR);

      if (n == -1) {
        got_seed = false;
        break;
      }

      offset += n;
    } while (offset != sizeof(seed));

    close(fd);

    if (got_seed) {
=======
  FILE* fp = base::Fopen("/dev/urandom", "rb");
  if (fp != nullptr) {
    int64_t seed;
    size_t n = fread(&seed, sizeof(seed), 1, fp);
    base::Fclose(fp);
    if (n == 1) {
>>>>>>> d631c1ef
      SetSeed(seed);
      return;
    }
  }

  // We cannot assume that random() or rand() were seeded
  // properly, so instead of relying on random() or rand(),
  // we just seed our PRNG using timing data as fallback.
  // This is weak entropy, but it's sufficient, because
  // it is the responsibility of the embedder to install
  // an entropy source using v8::V8::SetEntropySource(),
  // which provides reasonable entropy, see:
  // https://code.google.com/p/v8/issues/detail?id=2905
  int64_t seed = Time::NowFromSystemTime().ToInternalValue() << 24;
  seed ^= TimeTicks::Now().ToInternalValue();
  SetSeed(seed);
#endif  // V8_OS_CYGWIN || V8_OS_WIN
}


int RandomNumberGenerator::NextInt(int max) {
  DCHECK_LT(0, max);

  // Fast path if max is a power of 2.
  if (bits::IsPowerOfTwo(max)) {
    return static_cast<int>((max * static_cast<int64_t>(Next(31))) >> 31);
  }

  while (true) {
    int rnd = Next(31);
    int val = rnd % max;
    if (std::numeric_limits<int>::max() - (rnd - val) >= (max - 1)) {
      return val;
    }
  }
}


double RandomNumberGenerator::NextDouble() {
  XorShift128(&state0_, &state1_);
  return ToDouble(state0_);
}


int64_t RandomNumberGenerator::NextInt64() {
  XorShift128(&state0_, &state1_);
  return base::bit_cast<int64_t>(state0_ + state1_);
}


void RandomNumberGenerator::NextBytes(void* buffer, size_t buflen) {
  for (size_t n = 0; n < buflen; ++n) {
    static_cast<uint8_t*>(buffer)[n] = static_cast<uint8_t>(Next(8));
  }
}

static std::vector<uint64_t> ComplementSample(
    const std::unordered_set<uint64_t>& set, uint64_t max) {
  std::vector<uint64_t> result;
  result.reserve(max - set.size());
  for (uint64_t i = 0; i < max; i++) {
    if (!set.count(i)) {
      result.push_back(i);
    }
  }
  return result;
}

std::vector<uint64_t> RandomNumberGenerator::NextSample(uint64_t max,
                                                        size_t n) {
  CHECK_LE(n, max);

  if (n == 0) {
    return std::vector<uint64_t>();
  }

  // Choose to select or exclude, whatever needs fewer generator calls.
  size_t smaller_part = static_cast<size_t>(
      std::min(max - static_cast<uint64_t>(n), static_cast<uint64_t>(n)));
  std::unordered_set<uint64_t> selected;

  size_t counter = 0;
  while (selected.size() != smaller_part && counter / 3 < smaller_part) {
    uint64_t x = static_cast<uint64_t>(NextDouble() * max);
    CHECK_LT(x, max);

    selected.insert(x);
    counter++;
  }

  if (selected.size() == smaller_part) {
    if (smaller_part != n) {
      return ComplementSample(selected, max);
    }
    return std::vector<uint64_t>(selected.begin(), selected.end());
  }

  // Failed to select numbers in smaller_part * 3 steps, try different approach.
  return NextSampleSlow(max, n, selected);
}

std::vector<uint64_t> RandomNumberGenerator::NextSampleSlow(
    uint64_t max, size_t n, const std::unordered_set<uint64_t>& excluded) {
  CHECK_GE(max - excluded.size(), n);

  std::vector<uint64_t> result;
  result.reserve(max - excluded.size());

  for (uint64_t i = 0; i < max; i++) {
    if (!excluded.count(i)) {
      result.push_back(i);
    }
  }

  // Decrease result vector until it contains values to select or exclude,
  // whatever needs fewer generator calls.
  size_t larger_part = static_cast<size_t>(
      std::max(max - static_cast<uint64_t>(n), static_cast<uint64_t>(n)));

  // Excluded set may cause that initial result is already smaller than
  // larget_part.
  while (result.size() != larger_part && result.size() > n) {
    size_t x = static_cast<size_t>(NextDouble() * result.size());
    CHECK_LT(x, result.size());

    std::swap(result[x], result.back());
    result.pop_back();
  }

  if (result.size() != n) {
    return ComplementSample(
        std::unordered_set<uint64_t>(result.begin(), result.end()), max);
  }
  return result;
}

int RandomNumberGenerator::Next(int bits) {
  DCHECK_LT(0, bits);
  DCHECK_GE(32, bits);
  XorShift128(&state0_, &state1_);
  return static_cast<int>((state0_ + state1_) >> (64 - bits));
}


void RandomNumberGenerator::SetSeed(int64_t seed) {
  initial_seed_ = seed;
  state0_ = MurmurHash3(base::bit_cast<uint64_t>(seed));
  state1_ = MurmurHash3(~state0_);
  CHECK(state0_ != 0 || state1_ != 0);
}


uint64_t RandomNumberGenerator::MurmurHash3(uint64_t h) {
  h ^= h >> 33;
  h *= uint64_t{0xFF51AFD7ED558CCD};
  h ^= h >> 33;
  h *= uint64_t{0xC4CEB9FE1A85EC53};
  h ^= h >> 33;
  return h;
}

}  // namespace base
}  // namespace v8<|MERGE_RESOLUTION|>--- conflicted
+++ resolved
@@ -4,18 +4,11 @@
 
 #include "src/base/utils/random-number-generator.h"
 
+#include <stdio.h>
 #include <stdlib.h>
-<<<<<<< HEAD
-#if !V8_OS_CYGWIN && !V8_OS_WIN
-#include <errno.h>
-#include <fcntl.h>
-#include <unistd.h>
-#endif
-=======
 #if defined(V8_OS_STARBOARD)
 #include "starboard/system.h"
 #endif  //  V8_OS_STARBOARD
->>>>>>> d631c1ef
 
 #include <algorithm>
 #include <new>
@@ -63,11 +56,7 @@
   DCHECK_EQ(0, result);
   USE(result);
   SetSeed((static_cast<int64_t>(first_half) << 32) + second_half);
-<<<<<<< HEAD
-#elif V8_OS_MACOSX || V8_OS_IOS || V8_OS_FREEBSD || V8_OS_OPENBSD
-=======
 #elif V8_OS_DARWIN || V8_OS_FREEBSD || V8_OS_OPENBSD
->>>>>>> d631c1ef
   // Despite its prefix suggests it is not RC4 algorithm anymore.
   // It always succeeds while having decent performance and
   // no file descriptor involved.
@@ -78,42 +67,12 @@
   SetSeed(SbSystemGetRandomUInt64());
 #else
   // Gather entropy from /dev/urandom if available.
-<<<<<<< HEAD
-  int fd;
-  do {
-    fd = open("/dev/urandom", O_RDONLY);
-  } while (fd == -1 && errno == EINTR);
-  if (fd != -1) {
-    int64_t seed = 0;
-    bool got_seed = true;
-
-    size_t offset = 0;
-    do {
-      ssize_t n;
-      do {
-        n = read(fd, reinterpret_cast<char*>(&seed) + offset,
-                 sizeof(seed) - offset);
-      } while (n == -1 && errno == EINTR);
-
-      if (n == -1) {
-        got_seed = false;
-        break;
-      }
-
-      offset += n;
-    } while (offset != sizeof(seed));
-
-    close(fd);
-
-    if (got_seed) {
-=======
   FILE* fp = base::Fopen("/dev/urandom", "rb");
   if (fp != nullptr) {
     int64_t seed;
     size_t n = fread(&seed, sizeof(seed), 1, fp);
     base::Fclose(fp);
     if (n == 1) {
->>>>>>> d631c1ef
       SetSeed(seed);
       return;
     }
