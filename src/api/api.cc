--- conflicted
+++ resolved
@@ -138,11 +138,7 @@
 #include "src/wasm/wasm-serialization.h"
 #endif  // V8_ENABLE_WEBASSEMBLY
 
-<<<<<<< HEAD
-#if V8_OS_LINUX || V8_OS_MACOSX || V8_OS_IOS || V8_OS_FREEBSD
-=======
 #if V8_OS_LINUX || V8_OS_DARWIN || V8_OS_FREEBSD
->>>>>>> d631c1ef
 #include <signal.h>
 
 #if V8_ENABLE_WEBASSEMBLY
@@ -6128,17 +6124,10 @@
   return true;
 }
 
-<<<<<<< HEAD
-#if V8_OS_LINUX || V8_OS_MACOSX || V8_OS_IOS
-bool TryHandleWebAssemblyTrapPosix(int sig_code, siginfo_t* info,
-                                   void* context) {
-#if V8_TRAP_HANDLER_SUPPORTED && V8_TARGET_ARCH_X64 && !V8_OS_ANDROID
-=======
 #if V8_OS_LINUX || V8_OS_DARWIN
 bool TryHandleWebAssemblyTrapPosix(int sig_code, siginfo_t* info,
                                    void* context) {
 #if V8_ENABLE_WEBASSEMBLY && V8_TRAP_HANDLER_SUPPORTED
->>>>>>> d631c1ef
   return i::trap_handler::TryHandleSignal(sig_code, info, context);
 #else
   return false;
@@ -6148,11 +6137,7 @@
 
 #if V8_OS_WIN
 bool TryHandleWebAssemblyTrapWindows(EXCEPTION_POINTERS* exception) {
-<<<<<<< HEAD
-#if V8_TRAP_HANDLER_SUPPORTED && V8_TARGET_ARCH_X64
-=======
 #if V8_ENABLE_WEBASSEMBLY && V8_TRAP_HANDLER_SUPPORTED
->>>>>>> d631c1ef
   return i::trap_handler::TryHandleWasmTrap(exception);
 #else
   return false;
