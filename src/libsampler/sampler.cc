--- conflicted
+++ resolved
@@ -19,15 +19,11 @@
 #include <sys/syscall.h>
 #endif
 
-<<<<<<< HEAD
-#if V8_OS_MACOSX || V8_OS_IOS
-=======
 #if V8_OS_AIX || V8_TARGET_ARCH_S390X
 
 #include "src/base/platform/time.h"
 
 #elif V8_OS_DARWIN
->>>>>>> d631c1ef
 #include <mach/mach.h>
 // OpenBSD doesn't have <ucontext.h>. ucontext_t lives in <signal.h>
 // and is a typedef for struct sigcontext. There is no uc_mcontext.
@@ -474,33 +470,14 @@
 
 #if V8_TARGET_ARCH_ARM64
   // Building for the iOS device.
-#ifdef __DARWIN_OPAQUE_ARM_THREAD_STATE64
-  state->pc = reinterpret_cast<void*>(
-      __darwin_arm_thread_state64_get_pc(mcontext->__ss));
-  state->sp = reinterpret_cast<void*>(
-      __darwin_arm_thread_state64_get_sp(mcontext->__ss));
-  state->fp = reinterpret_cast<void*>(
-      __darwin_arm_thread_state64_get_fp(mcontext->__ss));
-#else
   state->pc = reinterpret_cast<void*>(mcontext->__ss.__pc);
   state->sp = reinterpret_cast<void*>(mcontext->__ss.__sp);
   state->fp = reinterpret_cast<void*>(mcontext->__ss.__fp);
-#endif
-#elif V8_TARGET_ARCH_ARM
-  // Building for the iOS device.
-  state->pc = reinterpret_cast<void *>(mcontext->__ss.__pc);
-  state->sp = reinterpret_cast<void *>(mcontext->__ss.__sp);
-  state->fp = reinterpret_cast<void *>(mcontext->__ss.__r[7]);
 #elif V8_TARGET_ARCH_X64
   // Building for the iOS simulator.
   state->pc = reinterpret_cast<void*>(mcontext->__ss.__rip);
   state->sp = reinterpret_cast<void*>(mcontext->__ss.__rsp);
   state->fp = reinterpret_cast<void*>(mcontext->__ss.__rbp);
-#elif V8_TARGET_ARCH_IA32
-  // Building for the iOS simulator.
-  state->pc = reinterpret_cast<void*>(mcontext->__ss.__eip);
-  state->sp = reinterpret_cast<void*>(mcontext->__ss.__esp);
-  state->fp = reinterpret_cast<void*>(mcontext->__ss.__ebp);
 #else
 #error Unexpected iOS target architecture.
 #endif  // V8_TARGET_ARCH_ARM64
