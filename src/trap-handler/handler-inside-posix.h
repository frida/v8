--- conflicted
+++ resolved
@@ -15,11 +15,7 @@
 
 #if V8_OS_LINUX || V8_OS_FREEBSD
 constexpr int kOobSignal = SIGSEGV;
-<<<<<<< HEAD
-#elif V8_OS_MACOSX || V8_OS_IOS
-=======
 #elif V8_OS_DARWIN
->>>>>>> d631c1ef
 constexpr int kOobSignal = SIGBUS;
 #else
 #error Posix trap handlers are only supported on Linux, MacOSX and FreeBSD.
