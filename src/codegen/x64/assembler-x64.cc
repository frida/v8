// Copyright 2012 the V8 project authors. All rights reserved.
// Use of this source code is governed by a BSD-style license that can be
// found in the LICENSE file.

#include "src/codegen/x64/assembler-x64.h"

#include <cstring>

#if V8_TARGET_ARCH_X64

#if V8_LIBC_MSVCRT
#include <intrin.h>  // _xgetbv()
#endif
<<<<<<< HEAD
#if V8_OS_MACOSX || V8_OS_IOS
=======
#if V8_OS_DARWIN
>>>>>>> d631c1ef
#include <sys/sysctl.h>
#endif

#include "src/base/bits.h"
#include "src/base/cpu.h"
#include "src/base/platform/wrappers.h"
#include "src/codegen/assembler-inl.h"
#include "src/codegen/macro-assembler.h"
#include "src/codegen/string-constants.h"
#include "src/deoptimizer/deoptimizer.h"
#include "src/flags/flags.h"
#include "src/init/v8.h"

namespace v8 {
namespace internal {

// -----------------------------------------------------------------------------
// Implementation of CpuFeatures

namespace {

#if V8_HOST_ARCH_IA32 || V8_HOST_ARCH_X64

V8_INLINE uint64_t xgetbv(unsigned int xcr) {
#if V8_LIBC_MSVCRT
  return _xgetbv(xcr);
#else
  unsigned eax, edx;
  // Check xgetbv; this uses a .byte sequence instead of the instruction
  // directly because older assemblers do not include support for xgetbv and
  // there is no easy way to conditionally compile based on the assembler
  // used.
  __asm__ volatile(".byte 0x0F, 0x01, 0xD0" : "=a"(eax), "=d"(edx) : "c"(xcr));
  return static_cast<uint64_t>(eax) | (static_cast<uint64_t>(edx) << 32);
#endif
}

bool OSHasAVXSupport() {
<<<<<<< HEAD
#if V8_OS_MACOSX || V8_OS_IOS
=======
#if V8_OS_DARWIN
>>>>>>> d631c1ef
  // Mac OS X up to 10.9 has a bug where AVX transitions were indeed being
  // caused by ISRs, so we detect that here and disable AVX in that case.
  char buffer[128];
  size_t buffer_size = arraysize(buffer);
  int ctl_name[] = {CTL_KERN, KERN_OSRELEASE};
  if (sysctl(ctl_name, 2, buffer, &buffer_size, nullptr, 0) != 0) {
    FATAL("V8 failed to get kernel version");
  }
  // The buffer now contains a string of the form XX.YY.ZZ, where
  // XX is the major kernel version component.
  char* period_pos = strchr(buffer, '.');
  DCHECK_NOT_NULL(period_pos);
  *period_pos = '\0';
  long kernel_version_major = strtol(buffer, nullptr, 10);  // NOLINT
  if (kernel_version_major <= 13) return false;
<<<<<<< HEAD
#endif  // V8_OS_MACOSX || V8_OS_IOS
=======
#endif  // V8_OS_DARWIN
>>>>>>> d631c1ef
  // Check whether OS claims to support AVX.
  uint64_t feature_mask = xgetbv(0);  // XCR_XFEATURE_ENABLED_MASK
  return (feature_mask & 0x6) == 0x6;
}

#endif  // V8_HOST_ARCH_IA32 || V8_HOST_ARCH_X64

}  // namespace

bool CpuFeatures::SupportsWasmSimd128() {
#if V8_ENABLE_WEBASSEMBLY
  if (IsSupported(SSE4_1)) return true;
  if (FLAG_wasm_simd_ssse3_codegen && IsSupported(SSSE3)) return true;
#endif  // V8_ENABLE_WEBASSEMBLY
  return false;
}

void CpuFeatures::ProbeImpl(bool cross_compile) {
  // Only use statically determined features for cross compile (snapshot).
  if (cross_compile) return;

#if V8_HOST_ARCH_IA32 || V8_HOST_ARCH_X64
  base::CPU cpu;
  CHECK(cpu.has_sse2());  // SSE2 support is mandatory.
  CHECK(cpu.has_cmov());  // CMOV support is mandatory.

  if (cpu.has_sse42()) SetSupported(SSE4_2);
  if (cpu.has_sse41()) SetSupported(SSE4_1);
  if (cpu.has_ssse3()) SetSupported(SSSE3);
  if (cpu.has_sse3()) SetSupported(SSE3);
  if (cpu.has_avx() && cpu.has_osxsave() && OSHasAVXSupport()) {
    SetSupported(AVX);
    if (cpu.has_avx2()) SetSupported(AVX2);
    if (cpu.has_fma3()) SetSupported(FMA3);
  }

  // SAHF is not generally available in long mode.
  if (cpu.has_sahf() && FLAG_enable_sahf) SetSupported(SAHF);
  if (cpu.has_bmi1() && FLAG_enable_bmi1) SetSupported(BMI1);
  if (cpu.has_bmi2() && FLAG_enable_bmi2) SetSupported(BMI2);
  if (cpu.has_lzcnt() && FLAG_enable_lzcnt) SetSupported(LZCNT);
  if (cpu.has_popcnt() && FLAG_enable_popcnt) SetSupported(POPCNT);
  if (strcmp(FLAG_mcpu, "auto") == 0) {
    if (cpu.is_atom()) SetSupported(INTEL_ATOM);
  } else if (strcmp(FLAG_mcpu, "atom") == 0) {
    SetSupported(INTEL_ATOM);
  }

  // Ensure that supported cpu features make sense. E.g. it is wrong to support
  // AVX but not SSE4_2, if we have --enable-avx and --no-enable-sse4-2, the
  // code above would set AVX to supported, and SSE4_2 to unsupported, then the
  // checks below will set AVX to unsupported.
  if (!FLAG_enable_sse3) SetUnsupported(SSE3);
  if (!FLAG_enable_ssse3 || !IsSupported(SSE3)) SetUnsupported(SSSE3);
  if (!FLAG_enable_sse4_1 || !IsSupported(SSSE3)) SetUnsupported(SSE4_1);
  if (!FLAG_enable_sse4_2 || !IsSupported(SSE4_1)) SetUnsupported(SSE4_2);
  if (!FLAG_enable_avx || !IsSupported(SSE4_2)) SetUnsupported(AVX);
  if (!FLAG_enable_avx2 || !IsSupported(AVX)) SetUnsupported(AVX2);
  if (!FLAG_enable_fma3 || !IsSupported(AVX)) SetUnsupported(FMA3);

  // Set a static value on whether Simd is supported.
  // This variable is only used for certain archs to query SupportWasmSimd128()
  // at runtime in builtins using an extern ref. Other callers should use
  // CpuFeatures::SupportWasmSimd128().
  CpuFeatures::supports_wasm_simd_128_ = CpuFeatures::SupportsWasmSimd128();

  if (cpu.has_cetss()) SetSupported(CETSS);
  // The static variable is used for codegen of certain CETSS instructions.
  CpuFeatures::supports_cetss_ = IsSupported(CETSS);
#endif  // V8_HOST_ARCH_IA32 || V8_HOST_ARCH_X64
}

void CpuFeatures::PrintTarget() {}
void CpuFeatures::PrintFeatures() {
  printf(
      "SSE3=%d SSSE3=%d SSE4_1=%d SSE4_2=%d SAHF=%d AVX=%d AVX2=%d FMA3=%d "
      "BMI1=%d "
      "BMI2=%d "
      "LZCNT=%d "
      "POPCNT=%d ATOM=%d\n",
      CpuFeatures::IsSupported(SSE3), CpuFeatures::IsSupported(SSSE3),
      CpuFeatures::IsSupported(SSE4_1), CpuFeatures::IsSupported(SSE4_2),
      CpuFeatures::IsSupported(SAHF), CpuFeatures::IsSupported(AVX),
      CpuFeatures::IsSupported(AVX2), CpuFeatures::IsSupported(FMA3),
      CpuFeatures::IsSupported(BMI1), CpuFeatures::IsSupported(BMI2),
      CpuFeatures::IsSupported(LZCNT), CpuFeatures::IsSupported(POPCNT),
      CpuFeatures::IsSupported(INTEL_ATOM));
}

// -----------------------------------------------------------------------------
// Implementation of RelocInfo

uint32_t RelocInfo::wasm_call_tag() const {
  DCHECK(rmode_ == WASM_CALL || rmode_ == WASM_STUB_CALL);
  return ReadUnalignedValue<uint32_t>(pc_);
}

// -----------------------------------------------------------------------------
// Implementation of Operand

Operand::Operand(Operand operand, int32_t offset) {
  DCHECK_GE(operand.data().len, 1);
  // Operand encodes REX ModR/M [SIB] [Disp].
  byte modrm = operand.data().buf[0];
  DCHECK_LT(modrm, 0xC0);  // Disallow mode 3 (register target).
  bool has_sib = ((modrm & 0x07) == 0x04);
  byte mode = modrm & 0xC0;
  int disp_offset = has_sib ? 2 : 1;
  int base_reg = (has_sib ? operand.data().buf[1] : modrm) & 0x07;
  // Mode 0 with rbp/r13 as ModR/M or SIB base register always has a 32-bit
  // displacement.
  bool is_baseless = (mode == 0) && (base_reg == 0x05);  // No base or RIP base.
  int32_t disp_value = 0;
  if (mode == 0x80 || is_baseless) {
    // Mode 2 or mode 0 with rbp/r13 as base: Word displacement.
    disp_value = ReadUnalignedValue<int32_t>(
        reinterpret_cast<Address>(&operand.data().buf[disp_offset]));
  } else if (mode == 0x40) {
    // Mode 1: Byte displacement.
    disp_value = static_cast<signed char>(operand.data().buf[disp_offset]);
  }

  // Write new operand with same registers, but with modified displacement.
  DCHECK(offset >= 0 ? disp_value + offset > disp_value
                     : disp_value + offset < disp_value);  // No overflow.
  disp_value += offset;
  data_.rex = operand.data().rex;
  if (!is_int8(disp_value) || is_baseless) {
    // Need 32 bits of displacement, mode 2 or mode 1 with register rbp/r13.
    data_.buf[0] = (modrm & 0x3F) | (is_baseless ? 0x00 : 0x80);
    data_.len = disp_offset + 4;
    WriteUnalignedValue(reinterpret_cast<Address>(&data_.buf[disp_offset]),
                        disp_value);
  } else if (disp_value != 0 || (base_reg == 0x05)) {
    // Need 8 bits of displacement.
    data_.buf[0] = (modrm & 0x3F) | 0x40;  // Mode 1.
    data_.len = disp_offset + 1;
    data_.buf[disp_offset] = static_cast<byte>(disp_value);
  } else {
    // Need no displacement.
    data_.buf[0] = (modrm & 0x3F);  // Mode 0.
    data_.len = disp_offset;
  }
  if (has_sib) {
    data_.buf[1] = operand.data().buf[1];
  }
}

bool Operand::AddressUsesRegister(Register reg) const {
  int code = reg.code();
  DCHECK_NE(data_.buf[0] & 0xC0, 0xC0);  // Always a memory operand.
  // Start with only low three bits of base register. Initial decoding
  // doesn't distinguish on the REX.B bit.
  int base_code = data_.buf[0] & 0x07;
  if (base_code == rsp.code()) {
    // SIB byte present in buf_[1].
    // Check the index register from the SIB byte + REX.X prefix.
    int index_code = ((data_.buf[1] >> 3) & 0x07) | ((data_.rex & 0x02) << 2);
    // Index code (including REX.X) of 0x04 (rsp) means no index register.
    if (index_code != rsp.code() && index_code == code) return true;
    // Add REX.B to get the full base register code.
    base_code = (data_.buf[1] & 0x07) | ((data_.rex & 0x01) << 3);
    // A base register of 0x05 (rbp) with mod = 0 means no base register.
    if (base_code == rbp.code() && ((data_.buf[0] & 0xC0) == 0)) return false;
    return code == base_code;
  } else {
    // A base register with low bits of 0x05 (rbp or r13) and mod = 0 means
    // no base register.
    if (base_code == rbp.code() && ((data_.buf[0] & 0xC0) == 0)) return false;
    base_code |= ((data_.rex & 0x01) << 3);
    return code == base_code;
  }
}

void Assembler::AllocateAndInstallRequestedHeapObjects(Isolate* isolate) {
  DCHECK_IMPLIES(isolate == nullptr, heap_object_requests_.empty());
  for (auto& request : heap_object_requests_) {
    Address pc = reinterpret_cast<Address>(buffer_start_) + request.offset();
    switch (request.kind()) {
      case HeapObjectRequest::kHeapNumber: {
        Handle<HeapNumber> object =
            isolate->factory()->NewHeapNumber<AllocationType::kOld>(
                request.heap_number());
        WriteUnalignedValue(pc, object);
        break;
      }
      case HeapObjectRequest::kStringConstant: {
        const StringConstantBase* str = request.string();
        CHECK_NOT_NULL(str);
        Handle<String> allocated = str->AllocateStringConstant(isolate);
        WriteUnalignedValue(pc, allocated);
        break;
      }
    }
  }
}

// Partial Constant Pool.
bool ConstPool::AddSharedEntry(uint64_t data, int offset) {
  auto existing = entries_.find(data);
  if (existing == entries_.end()) {
    entries_.insert(std::make_pair(data, offset + kMoveImm64Offset));
    return false;
  }

  // Make sure this is called with strictly ascending offsets.
  DCHECK_GT(offset + kMoveImm64Offset, existing->second);

  entries_.insert(std::make_pair(data, offset + kMoveRipRelativeDispOffset));
  return true;
}

bool ConstPool::TryRecordEntry(intptr_t data, RelocInfo::Mode mode) {
  if (!FLAG_partial_constant_pool) return false;
  DCHECK_WITH_MSG(
      FLAG_text_is_readable,
      "The partial constant pool requires a readable .text section");
  if (!RelocInfo::IsShareableRelocMode(mode)) return false;

  // Currently, partial constant pool only handles the following kinds of
  // RelocInfo.
  if (mode != RelocInfo::NO_INFO && mode != RelocInfo::EXTERNAL_REFERENCE &&
      mode != RelocInfo::OFF_HEAP_TARGET)
    return false;

  uint64_t raw_data = static_cast<uint64_t>(data);
  int offset = assm_->pc_offset();
  return AddSharedEntry(raw_data, offset);
}

bool ConstPool::IsMoveRipRelative(Address instr) {
  return (ReadUnalignedValue<uint32_t>(instr) & kMoveRipRelativeMask) ==
         kMoveRipRelativeInstr;
}

void ConstPool::Clear() { entries_.clear(); }

void ConstPool::PatchEntries() {
  for (EntryMap::iterator iter = entries_.begin(); iter != entries_.end();
       iter = entries_.upper_bound(iter->first)) {
    std::pair<EntryMap::iterator, EntryMap::iterator> range =
        entries_.equal_range(iter->first);
    int constant_entry_offset = 0;
    for (EntryMap::iterator it = range.first; it != range.second; it++) {
      if (it == range.first) {
        constant_entry_offset = it->second;
        continue;
      }

      DCHECK_GT(constant_entry_offset, 0);
      DCHECK_LT(constant_entry_offset, it->second);
      int32_t disp32 =
          constant_entry_offset - (it->second + kRipRelativeDispSize);
      Address disp_addr = assm_->addr_at(it->second);

      // Check if the instruction is actually a rip-relative move.
      DCHECK(IsMoveRipRelative(disp_addr - kMoveRipRelativeDispOffset));
      // The displacement of the rip-relative move should be 0 before patching.
      DCHECK(ReadUnalignedValue<uint32_t>(disp_addr) == 0);
      WriteUnalignedValue(disp_addr, disp32);
    }
  }
  Clear();
}

void Assembler::PatchConstPool() {
  // There is nothing to do if there are no pending entries.
  if (constpool_.IsEmpty()) {
    return;
  }
  constpool_.PatchEntries();
}

bool Assembler::UseConstPoolFor(RelocInfo::Mode rmode) {
  if (!FLAG_partial_constant_pool) return false;
  return (rmode == RelocInfo::NO_INFO ||
          rmode == RelocInfo::EXTERNAL_REFERENCE ||
          rmode == RelocInfo::OFF_HEAP_TARGET);
}

// -----------------------------------------------------------------------------
// Implementation of Assembler.

Assembler::Assembler(const AssemblerOptions& options,
                     std::unique_ptr<AssemblerBuffer> buffer)
    : AssemblerBase(options, std::move(buffer)), constpool_(this) {
  reloc_info_writer.Reposition(buffer_start_ + buffer_->size(), pc_);
  if (CpuFeatures::IsSupported(SSE4_2)) {
    EnableCpuFeature(SSE4_1);
  }
  if (CpuFeatures::IsSupported(SSE4_1)) {
    EnableCpuFeature(SSSE3);
  }
  if (CpuFeatures::IsSupported(SSSE3)) {
    EnableCpuFeature(SSE3);
  }

#if defined(V8_OS_WIN_X64)
  if (options.collect_win64_unwind_info) {
    xdata_encoder_ = std::make_unique<win64_unwindinfo::XdataEncoder>(*this);
  }
#endif
}

void Assembler::GetCode(Isolate* isolate, CodeDesc* desc,
                        SafepointTableBuilderBase* safepoint_table_builder,
                        int handler_table_offset) {
  // As a crutch to avoid having to add manual Align calls wherever we use a
  // raw workflow to create Code objects (mostly in tests), add another Align
  // call here. It does no harm - the end of the Code object is aligned to the
  // (larger) kCodeAlignment anyways.
  // TODO(jgruber): Consider moving responsibility for proper alignment to
  // metadata table builders (safepoint, handler, constant pool, code
  // comments).
  DataAlign(Code::kMetadataAlignment);

  PatchConstPool();
  DCHECK(constpool_.IsEmpty());

  const int code_comments_size = WriteCodeComments();

  // At this point overflow() may be true, but the gap ensures
  // that we are still not overlapping instructions and relocation info.
  DCHECK(pc_ <= reloc_info_writer.pos());  // No overlap.

  AllocateAndInstallRequestedHeapObjects(isolate);

  // Set up code descriptor.
  // TODO(jgruber): Reconsider how these offsets and sizes are maintained up to
  // this point to make CodeDesc initialization less fiddly.

  static constexpr int kConstantPoolSize = 0;
  const int instruction_size = pc_offset();
  const int code_comments_offset = instruction_size - code_comments_size;
  const int constant_pool_offset = code_comments_offset - kConstantPoolSize;
  const int handler_table_offset2 = (handler_table_offset == kNoHandlerTable)
                                        ? constant_pool_offset
                                        : handler_table_offset;
  const int safepoint_table_offset =
      (safepoint_table_builder == kNoSafepointTable)
          ? handler_table_offset2
          : safepoint_table_builder->safepoint_table_offset();

  const int reloc_info_offset =
      static_cast<int>(reloc_info_writer.pos() - buffer_->start());
  CodeDesc::Initialize(desc, this, safepoint_table_offset,
                       handler_table_offset2, constant_pool_offset,
                       code_comments_offset, reloc_info_offset);
}

void Assembler::FinalizeJumpOptimizationInfo() {
  // Collection stage
  auto jump_opt = jump_optimization_info();
  if (jump_opt && jump_opt->is_collecting()) {
    auto& bitmap = jump_opt->farjmp_bitmap();
    int num = static_cast<int>(farjmp_positions_.size());
    if (num && bitmap.empty()) {
      bool can_opt = false;

      bitmap.resize((num + 31) / 32, 0);
      for (int i = 0; i < num; i++) {
        int disp_pos = farjmp_positions_[i];
        int disp = long_at(disp_pos);
        if (is_int8(disp)) {
          bitmap[i / 32] |= 1 << (i & 31);
          can_opt = true;
        }
      }
      if (can_opt) {
        jump_opt->set_optimizable();
      }
    }
  }
}

#if defined(V8_OS_WIN_X64)
win64_unwindinfo::BuiltinUnwindInfo Assembler::GetUnwindInfo() const {
  DCHECK(options().collect_win64_unwind_info);
  DCHECK_NOT_NULL(xdata_encoder_);
  return xdata_encoder_->unwinding_info();
}
#endif

void Assembler::Align(int m) {
  DCHECK(base::bits::IsPowerOfTwo(m));
  int delta = (m - (pc_offset() & (m - 1))) & (m - 1);
  Nop(delta);
}

void Assembler::CodeTargetAlign() {
  Align(16);  // Preferred alignment of jump targets on x64.
}

void Assembler::LoopHeaderAlign() {
  Align(64);  // Preferred alignment of loop header on x64.
}

bool Assembler::IsNop(Address addr) {
  byte* a = reinterpret_cast<byte*>(addr);
  while (*a == 0x66) a++;
  if (*a == 0x90) return true;
  if (a[0] == 0xF && a[1] == 0x1F) return true;
  return false;
}

void Assembler::bind_to(Label* L, int pos) {
  DCHECK(!L->is_bound());                  // Label may only be bound once.
  DCHECK(0 <= pos && pos <= pc_offset());  // Position must be valid.
  if (L->is_linked()) {
    int current = L->pos();
    int next = long_at(current);
    while (next != current) {
      if (current >= 4 && long_at(current - 4) == 0) {
        // Absolute address.
        intptr_t imm64 = reinterpret_cast<intptr_t>(buffer_start_ + pos);
        WriteUnalignedValue(addr_at(current - 4), imm64);
        internal_reference_positions_.push_back(current - 4);
      } else {
        // Relative address, relative to point after address.
        int imm32 = pos - (current + sizeof(int32_t));
        long_at_put(current, imm32);
      }
      current = next;
      next = long_at(next);
    }
    // Fix up last fixup on linked list.
    if (current >= 4 && long_at(current - 4) == 0) {
      // Absolute address.
      intptr_t imm64 = reinterpret_cast<intptr_t>(buffer_start_ + pos);
      WriteUnalignedValue(addr_at(current - 4), imm64);
      internal_reference_positions_.push_back(current - 4);
    } else {
      // Relative address, relative to point after address.
      int imm32 = pos - (current + sizeof(int32_t));
      long_at_put(current, imm32);
    }
  }
  while (L->is_near_linked()) {
    int fixup_pos = L->near_link_pos();
    int offset_to_next =
        static_cast<int>(*reinterpret_cast<int8_t*>(addr_at(fixup_pos)));
    DCHECK_LE(offset_to_next, 0);
    int disp = pos - (fixup_pos + sizeof(int8_t));
    CHECK(is_int8(disp));
    set_byte_at(fixup_pos, disp);
    if (offset_to_next < 0) {
      L->link_to(fixup_pos + offset_to_next, Label::kNear);
    } else {
      L->UnuseNear();
    }
  }

  // Optimization stage
  auto jump_opt = jump_optimization_info();
  if (jump_opt && jump_opt->is_optimizing()) {
    auto it = label_farjmp_maps_.find(L);
    if (it != label_farjmp_maps_.end()) {
      auto& pos_vector = it->second;
      for (auto fixup_pos : pos_vector) {
        int disp = pos - (fixup_pos + sizeof(int8_t));
        CHECK(is_int8(disp));
        set_byte_at(fixup_pos, disp);
      }
      label_farjmp_maps_.erase(it);
    }
  }
  L->bind_to(pos);
}

void Assembler::bind(Label* L) { bind_to(L, pc_offset()); }

void Assembler::record_farjmp_position(Label* L, int pos) {
  auto& pos_vector = label_farjmp_maps_[L];
  pos_vector.push_back(pos);
}

bool Assembler::is_optimizable_farjmp(int idx) {
  if (predictable_code_size()) return false;

  auto jump_opt = jump_optimization_info();
  CHECK(jump_opt->is_optimizing());

  auto& bitmap = jump_opt->farjmp_bitmap();
  CHECK(idx < static_cast<int>(bitmap.size() * 32));
  return !!(bitmap[idx / 32] & (1 << (idx & 31)));
}

void Assembler::GrowBuffer() {
  DCHECK(buffer_overflow());

  // Compute new buffer size.
  DCHECK_EQ(buffer_start_, buffer_->start());
  int old_size = buffer_->size();
  int new_size = 2 * old_size;

  // Some internal data structures overflow for very large buffers,
  // they must ensure that kMaximalBufferSize is not too large.
  if (new_size > kMaximalBufferSize) {
    V8::FatalProcessOutOfMemory(nullptr, "Assembler::GrowBuffer");
  }

  // Set up new buffer.
  std::unique_ptr<AssemblerBuffer> new_buffer = buffer_->Grow(new_size);
  DCHECK_EQ(new_size, new_buffer->size());
  byte* new_start = new_buffer->start();

  // Copy the data.
  intptr_t pc_delta = new_start - buffer_start_;
  intptr_t rc_delta = (new_start + new_size) - (buffer_start_ + old_size);
  size_t reloc_size = (buffer_start_ + old_size) - reloc_info_writer.pos();
  MemMove(new_start, buffer_start_, pc_offset());
  MemMove(rc_delta + reloc_info_writer.pos(), reloc_info_writer.pos(),
          reloc_size);

  // Switch buffers.
  buffer_ = std::move(new_buffer);
  buffer_start_ = new_start;
  pc_ += pc_delta;
  reloc_info_writer.Reposition(reloc_info_writer.pos() + rc_delta,
                               reloc_info_writer.last_pc() + pc_delta);

  // Relocate internal references.
  for (auto pos : internal_reference_positions_) {
    Address p = reinterpret_cast<Address>(buffer_start_ + pos);
    WriteUnalignedValue(p, ReadUnalignedValue<intptr_t>(p) + pc_delta);
  }

  DCHECK(!buffer_overflow());
}

void Assembler::emit_operand(int code, Operand adr) {
  DCHECK(is_uint3(code));
  const unsigned length = adr.data().len;
  DCHECK_GT(length, 0);

  // Emit updated ModR/M byte containing the given register.
  DCHECK_EQ(adr.data().buf[0] & 0x38, 0);
  *pc_++ = adr.data().buf[0] | code << 3;

  // Recognize RIP relative addressing.
  if (adr.data().buf[0] == 5) {
    DCHECK_EQ(9u, length);
    Label* label = ReadUnalignedValue<Label*>(
        reinterpret_cast<Address>(&adr.data().buf[1]));
    if (label->is_bound()) {
      int offset =
          label->pos() - pc_offset() - sizeof(int32_t) + adr.data().addend;
      DCHECK_GE(0, offset);
      emitl(offset);
    } else if (label->is_linked()) {
      emitl(label->pos());
      label->link_to(pc_offset() - sizeof(int32_t));
    } else {
      DCHECK(label->is_unused());
      int32_t current = pc_offset();
      emitl(current);
      label->link_to(current);
    }
  } else {
    // Emit the rest of the encoded operand.
    for (unsigned i = 1; i < length; i++) *pc_++ = adr.data().buf[i];
  }
}

// Assembler Instruction implementations.

void Assembler::arithmetic_op(byte opcode, Register reg, Operand op, int size) {
  EnsureSpace ensure_space(this);
  emit_rex(reg, op, size);
  emit(opcode);
  emit_operand(reg, op);
}

void Assembler::arithmetic_op(byte opcode, Register reg, Register rm_reg,
                              int size) {
  EnsureSpace ensure_space(this);
  DCHECK_EQ(opcode & 0xC6, 2);
  if (rm_reg.low_bits() == 4) {  // Forces SIB byte.
    // Swap reg and rm_reg and change opcode operand order.
    emit_rex(rm_reg, reg, size);
    emit(opcode ^ 0x02);
    emit_modrm(rm_reg, reg);
  } else {
    emit_rex(reg, rm_reg, size);
    emit(opcode);
    emit_modrm(reg, rm_reg);
  }
}

void Assembler::arithmetic_op_16(byte opcode, Register reg, Register rm_reg) {
  EnsureSpace ensure_space(this);
  DCHECK_EQ(opcode & 0xC6, 2);
  if (rm_reg.low_bits() == 4) {  // Forces SIB byte.
    // Swap reg and rm_reg and change opcode operand order.
    emit(0x66);
    emit_optional_rex_32(rm_reg, reg);
    emit(opcode ^ 0x02);
    emit_modrm(rm_reg, reg);
  } else {
    emit(0x66);
    emit_optional_rex_32(reg, rm_reg);
    emit(opcode);
    emit_modrm(reg, rm_reg);
  }
}

void Assembler::arithmetic_op_16(byte opcode, Register reg, Operand rm_reg) {
  EnsureSpace ensure_space(this);
  emit(0x66);
  emit_optional_rex_32(reg, rm_reg);
  emit(opcode);
  emit_operand(reg, rm_reg);
}

void Assembler::arithmetic_op_8(byte opcode, Register reg, Operand op) {
  EnsureSpace ensure_space(this);
  if (!reg.is_byte_register()) {
    emit_rex_32(reg, op);
  } else {
    emit_optional_rex_32(reg, op);
  }
  emit(opcode);
  emit_operand(reg, op);
}

void Assembler::arithmetic_op_8(byte opcode, Register reg, Register rm_reg) {
  EnsureSpace ensure_space(this);
  DCHECK_EQ(opcode & 0xC6, 2);
  if (rm_reg.low_bits() == 4) {  // Forces SIB byte.
    // Swap reg and rm_reg and change opcode operand order.
    if (!rm_reg.is_byte_register() || !reg.is_byte_register()) {
      // Register is not one of al, bl, cl, dl.  Its encoding needs REX.
      emit_rex_32(rm_reg, reg);
    }
    emit(opcode ^ 0x02);
    emit_modrm(rm_reg, reg);
  } else {
    if (!reg.is_byte_register() || !rm_reg.is_byte_register()) {
      // Register is not one of al, bl, cl, dl.  Its encoding needs REX.
      emit_rex_32(reg, rm_reg);
    }
    emit(opcode);
    emit_modrm(reg, rm_reg);
  }
}

void Assembler::immediate_arithmetic_op(byte subcode, Register dst,
                                        Immediate src, int size) {
  EnsureSpace ensure_space(this);
  emit_rex(dst, size);
  if (is_int8(src.value_) && RelocInfo::IsNoInfo(src.rmode_)) {
    emit(0x83);
    emit_modrm(subcode, dst);
    emit(src.value_);
  } else if (dst == rax) {
    emit(0x05 | (subcode << 3));
    emit(src);
  } else {
    emit(0x81);
    emit_modrm(subcode, dst);
    emit(src);
  }
}

void Assembler::immediate_arithmetic_op(byte subcode, Operand dst,
                                        Immediate src, int size) {
  EnsureSpace ensure_space(this);
  emit_rex(dst, size);
  if (is_int8(src.value_) && RelocInfo::IsNoInfo(src.rmode_)) {
    emit(0x83);
    emit_operand(subcode, dst);
    emit(src.value_);
  } else {
    emit(0x81);
    emit_operand(subcode, dst);
    emit(src);
  }
}

void Assembler::immediate_arithmetic_op_16(byte subcode, Register dst,
                                           Immediate src) {
  EnsureSpace ensure_space(this);
  emit(0x66);  // Operand size override prefix.
  emit_optional_rex_32(dst);
  if (is_int8(src.value_)) {
    emit(0x83);
    emit_modrm(subcode, dst);
    emit(src.value_);
  } else if (dst == rax) {
    emit(0x05 | (subcode << 3));
    emitw(src.value_);
  } else {
    emit(0x81);
    emit_modrm(subcode, dst);
    emitw(src.value_);
  }
}

void Assembler::immediate_arithmetic_op_16(byte subcode, Operand dst,
                                           Immediate src) {
  EnsureSpace ensure_space(this);
  emit(0x66);  // Operand size override prefix.
  emit_optional_rex_32(dst);
  if (is_int8(src.value_)) {
    emit(0x83);
    emit_operand(subcode, dst);
    emit(src.value_);
  } else {
    emit(0x81);
    emit_operand(subcode, dst);
    emitw(src.value_);
  }
}

void Assembler::immediate_arithmetic_op_8(byte subcode, Operand dst,
                                          Immediate src) {
  EnsureSpace ensure_space(this);
  emit_optional_rex_32(dst);
  DCHECK(is_int8(src.value_) || is_uint8(src.value_));
  emit(0x80);
  emit_operand(subcode, dst);
  emit(src.value_);
}

void Assembler::immediate_arithmetic_op_8(byte subcode, Register dst,
                                          Immediate src) {
  EnsureSpace ensure_space(this);
  if (!dst.is_byte_register()) {
    // Register is not one of al, bl, cl, dl.  Its encoding needs REX.
    emit_rex_32(dst);
  }
  DCHECK(is_int8(src.value_) || is_uint8(src.value_));
  emit(0x80);
  emit_modrm(subcode, dst);
  emit(src.value_);
}

void Assembler::shift(Register dst, Immediate shift_amount, int subcode,
                      int size) {
  EnsureSpace ensure_space(this);
  DCHECK(size == kInt64Size ? is_uint6(shift_amount.value_)
                            : is_uint5(shift_amount.value_));
  if (shift_amount.value_ == 1) {
    emit_rex(dst, size);
    emit(0xD1);
    emit_modrm(subcode, dst);
  } else {
    emit_rex(dst, size);
    emit(0xC1);
    emit_modrm(subcode, dst);
    emit(shift_amount.value_);
  }
}

void Assembler::shift(Operand dst, Immediate shift_amount, int subcode,
                      int size) {
  EnsureSpace ensure_space(this);
  DCHECK(size == kInt64Size ? is_uint6(shift_amount.value_)
                            : is_uint5(shift_amount.value_));
  if (shift_amount.value_ == 1) {
    emit_rex(dst, size);
    emit(0xD1);
    emit_operand(subcode, dst);
  } else {
    emit_rex(dst, size);
    emit(0xC1);
    emit_operand(subcode, dst);
    emit(shift_amount.value_);
  }
}

void Assembler::shift(Register dst, int subcode, int size) {
  EnsureSpace ensure_space(this);
  emit_rex(dst, size);
  emit(0xD3);
  emit_modrm(subcode, dst);
}

void Assembler::shift(Operand dst, int subcode, int size) {
  EnsureSpace ensure_space(this);
  emit_rex(dst, size);
  emit(0xD3);
  emit_operand(subcode, dst);
}

void Assembler::bswapl(Register dst) {
  EnsureSpace ensure_space(this);
  emit_rex_32(dst);
  emit(0x0F);
  emit(0xC8 + dst.low_bits());
}

void Assembler::bswapq(Register dst) {
  EnsureSpace ensure_space(this);
  emit_rex_64(dst);
  emit(0x0F);
  emit(0xC8 + dst.low_bits());
}

void Assembler::btq(Operand dst, Register src) {
  EnsureSpace ensure_space(this);
  emit_rex_64(src, dst);
  emit(0x0F);
  emit(0xA3);
  emit_operand(src, dst);
}

void Assembler::btsq(Operand dst, Register src) {
  EnsureSpace ensure_space(this);
  emit_rex_64(src, dst);
  emit(0x0F);
  emit(0xAB);
  emit_operand(src, dst);
}

void Assembler::btsq(Register dst, Immediate imm8) {
  EnsureSpace ensure_space(this);
  emit_rex_64(dst);
  emit(0x0F);
  emit(0xBA);
  emit_modrm(0x5, dst);
  emit(imm8.value_);
}

void Assembler::btrq(Register dst, Immediate imm8) {
  EnsureSpace ensure_space(this);
  emit_rex_64(dst);
  emit(0x0F);
  emit(0xBA);
  emit_modrm(0x6, dst);
  emit(imm8.value_);
}

void Assembler::bsrl(Register dst, Register src) {
  EnsureSpace ensure_space(this);
  emit_optional_rex_32(dst, src);
  emit(0x0F);
  emit(0xBD);
  emit_modrm(dst, src);
}

void Assembler::bsrl(Register dst, Operand src) {
  EnsureSpace ensure_space(this);
  emit_optional_rex_32(dst, src);
  emit(0x0F);
  emit(0xBD);
  emit_operand(dst, src);
}

void Assembler::bsrq(Register dst, Register src) {
  EnsureSpace ensure_space(this);
  emit_rex_64(dst, src);
  emit(0x0F);
  emit(0xBD);
  emit_modrm(dst, src);
}

void Assembler::bsrq(Register dst, Operand src) {
  EnsureSpace ensure_space(this);
  emit_rex_64(dst, src);
  emit(0x0F);
  emit(0xBD);
  emit_operand(dst, src);
}

void Assembler::bsfl(Register dst, Register src) {
  EnsureSpace ensure_space(this);
  emit_optional_rex_32(dst, src);
  emit(0x0F);
  emit(0xBC);
  emit_modrm(dst, src);
}

void Assembler::bsfl(Register dst, Operand src) {
  EnsureSpace ensure_space(this);
  emit_optional_rex_32(dst, src);
  emit(0x0F);
  emit(0xBC);
  emit_operand(dst, src);
}

void Assembler::bsfq(Register dst, Register src) {
  EnsureSpace ensure_space(this);
  emit_rex_64(dst, src);
  emit(0x0F);
  emit(0xBC);
  emit_modrm(dst, src);
}

void Assembler::bsfq(Register dst, Operand src) {
  EnsureSpace ensure_space(this);
  emit_rex_64(dst, src);
  emit(0x0F);
  emit(0xBC);
  emit_operand(dst, src);
}

void Assembler::pblendw(XMMRegister dst, Operand src, uint8_t mask) {
  sse4_instr(dst, src, 0x66, 0x0F, 0x3A, 0x0E);
  emit(mask);
}

void Assembler::pblendw(XMMRegister dst, XMMRegister src, uint8_t mask) {
  sse4_instr(dst, src, 0x66, 0x0F, 0x3A, 0x0E);
  emit(mask);
}

void Assembler::palignr(XMMRegister dst, Operand src, uint8_t mask) {
  ssse3_instr(dst, src, 0x66, 0x0F, 0x3A, 0x0F);
  emit(mask);
}

void Assembler::palignr(XMMRegister dst, XMMRegister src, uint8_t mask) {
  ssse3_instr(dst, src, 0x66, 0x0F, 0x3A, 0x0F);
  emit(mask);
}

void Assembler::call(Label* L) {
  EnsureSpace ensure_space(this);
  // 1110 1000 #32-bit disp.
  emit(0xE8);
  if (L->is_bound()) {
    int offset = L->pos() - pc_offset() - sizeof(int32_t);
    DCHECK_LE(offset, 0);
    emitl(offset);
  } else if (L->is_linked()) {
    emitl(L->pos());
    L->link_to(pc_offset() - sizeof(int32_t));
  } else {
    DCHECK(L->is_unused());
    int32_t current = pc_offset();
    emitl(current);
    L->link_to(current);
  }
}

void Assembler::call(Address entry, RelocInfo::Mode rmode) {
  DCHECK(RelocInfo::IsRuntimeEntry(rmode));
  EnsureSpace ensure_space(this);
  // 1110 1000 #32-bit disp.
  emit(0xE8);
  emit_runtime_entry(entry, rmode);
}

void Assembler::call(Handle<CodeT> target, RelocInfo::Mode rmode) {
  DCHECK(RelocInfo::IsCodeTarget(rmode));
  DCHECK(FromCodeT(*target).IsExecutable());
  EnsureSpace ensure_space(this);
  // 1110 1000 #32-bit disp.
  emit(0xE8);
  RecordRelocInfo(rmode);
  int code_target_index = AddCodeTarget(target);
  emitl(code_target_index);
}

void Assembler::near_call(intptr_t disp, RelocInfo::Mode rmode) {
  EnsureSpace ensure_space(this);
  emit(0xE8);
  DCHECK(is_int32(disp));
  RecordRelocInfo(rmode);
  emitl(static_cast<int32_t>(disp));
}

void Assembler::near_jmp(intptr_t disp, RelocInfo::Mode rmode) {
  EnsureSpace ensure_space(this);
  emit(0xE9);
  DCHECK(is_int32(disp));
  if (!RelocInfo::IsNoInfo(rmode)) RecordRelocInfo(rmode);
  emitl(static_cast<int32_t>(disp));
}

void Assembler::call(Register adr) {
  EnsureSpace ensure_space(this);
  // Opcode: FF /2 r64.
  emit_optional_rex_32(adr);
  emit(0xFF);
  emit_modrm(0x2, adr);
}

void Assembler::call(Operand op) {
  EnsureSpace ensure_space(this);
  // Opcode: FF /2 m64.
  emit_optional_rex_32(op);
  emit(0xFF);
  emit_operand(0x2, op);
}

void Assembler::clc() {
  EnsureSpace ensure_space(this);
  emit(0xF8);
}

void Assembler::cld() {
  EnsureSpace ensure_space(this);
  emit(0xFC);
}

void Assembler::cdq() {
  EnsureSpace ensure_space(this);
  emit(0x99);
}

void Assembler::cmovq(Condition cc, Register dst, Register src) {
  EnsureSpace ensure_space(this);
  // Opcode: REX.W 0f 40 + cc /r.
  emit_rex_64(dst, src);
  emit(0x0F);
  emit(0x40 + cc);
  emit_modrm(dst, src);
}

void Assembler::cmovq(Condition cc, Register dst, Operand src) {
  EnsureSpace ensure_space(this);
  // Opcode: REX.W 0f 40 + cc /r.
  emit_rex_64(dst, src);
  emit(0x0F);
  emit(0x40 + cc);
  emit_operand(dst, src);
}

void Assembler::cmovl(Condition cc, Register dst, Register src) {
  EnsureSpace ensure_space(this);
  // Opcode: 0f 40 + cc /r.
  emit_optional_rex_32(dst, src);
  emit(0x0F);
  emit(0x40 + cc);
  emit_modrm(dst, src);
}

void Assembler::cmovl(Condition cc, Register dst, Operand src) {
  EnsureSpace ensure_space(this);
  // Opcode: 0f 40 + cc /r.
  emit_optional_rex_32(dst, src);
  emit(0x0F);
  emit(0x40 + cc);
  emit_operand(dst, src);
}

void Assembler::cmpb_al(Immediate imm8) {
  DCHECK(is_int8(imm8.value_) || is_uint8(imm8.value_));
  EnsureSpace ensure_space(this);
  emit(0x3C);
  emit(imm8.value_);
}

void Assembler::lock() {
  EnsureSpace ensure_space(this);
  emit(0xF0);
}

void Assembler::xaddb(Operand dst, Register src) {
  EnsureSpace ensure_space(this);
  emit_optional_rex_8(src, dst);
  emit(0x0F);
  emit(0xC0);
  emit_operand(src, dst);
}

void Assembler::xaddw(Operand dst, Register src) {
  EnsureSpace ensure_space(this);
  emit(0x66);
  emit_optional_rex_32(src, dst);
  emit(0x0F);
  emit(0xC1);
  emit_operand(src, dst);
}

void Assembler::xaddl(Operand dst, Register src) {
  EnsureSpace ensure_space(this);
  emit_optional_rex_32(src, dst);
  emit(0x0F);
  emit(0xC1);
  emit_operand(src, dst);
}

void Assembler::xaddq(Operand dst, Register src) {
  EnsureSpace ensure_space(this);
  emit_rex(src, dst, kInt64Size);
  emit(0x0F);
  emit(0xC1);
  emit_operand(src, dst);
}

void Assembler::cmpxchgb(Operand dst, Register src) {
  EnsureSpace ensure_space(this);
  if (!src.is_byte_register()) {
    // Register is not one of al, bl, cl, dl.  Its encoding needs REX.
    emit_rex_32(src, dst);
  } else {
    emit_optional_rex_32(src, dst);
  }
  emit(0x0F);
  emit(0xB0);
  emit_operand(src, dst);
}

void Assembler::cmpxchgw(Operand dst, Register src) {
  EnsureSpace ensure_space(this);
  emit(0x66);
  emit_optional_rex_32(src, dst);
  emit(0x0F);
  emit(0xB1);
  emit_operand(src, dst);
}

void Assembler::emit_cmpxchg(Operand dst, Register src, int size) {
  EnsureSpace ensure_space(this);
  emit_rex(src, dst, size);
  emit(0x0F);
  emit(0xB1);
  emit_operand(src, dst);
}

void Assembler::mfence() {
  EnsureSpace ensure_space(this);
  emit(0x0F);
  emit(0xAE);
  emit(0xF0);
}

void Assembler::lfence() {
  EnsureSpace ensure_space(this);
  emit(0x0F);
  emit(0xAE);
  emit(0xE8);
}

void Assembler::cpuid() {
  EnsureSpace ensure_space(this);
  emit(0x0F);
  emit(0xA2);
}

void Assembler::cqo() {
  EnsureSpace ensure_space(this);
  emit_rex_64();
  emit(0x99);
}

void Assembler::emit_dec(Register dst, int size) {
  EnsureSpace ensure_space(this);
  emit_rex(dst, size);
  emit(0xFF);
  emit_modrm(0x1, dst);
}

void Assembler::emit_dec(Operand dst, int size) {
  EnsureSpace ensure_space(this);
  emit_rex(dst, size);
  emit(0xFF);
  emit_operand(1, dst);
}

void Assembler::decb(Register dst) {
  EnsureSpace ensure_space(this);
  if (!dst.is_byte_register()) {
    // Register is not one of al, bl, cl, dl.  Its encoding needs REX.
    emit_rex_32(dst);
  }
  emit(0xFE);
  emit_modrm(0x1, dst);
}

void Assembler::decb(Operand dst) {
  EnsureSpace ensure_space(this);
  emit_optional_rex_32(dst);
  emit(0xFE);
  emit_operand(1, dst);
}

void Assembler::hlt() {
  EnsureSpace ensure_space(this);
  emit(0xF4);
}

void Assembler::emit_idiv(Register src, int size) {
  EnsureSpace ensure_space(this);
  emit_rex(src, size);
  emit(0xF7);
  emit_modrm(0x7, src);
}

void Assembler::emit_div(Register src, int size) {
  EnsureSpace ensure_space(this);
  emit_rex(src, size);
  emit(0xF7);
  emit_modrm(0x6, src);
}

void Assembler::emit_imul(Register src, int size) {
  EnsureSpace ensure_space(this);
  emit_rex(src, size);
  emit(0xF7);
  emit_modrm(0x5, src);
}

void Assembler::emit_imul(Operand src, int size) {
  EnsureSpace ensure_space(this);
  emit_rex(src, size);
  emit(0xF7);
  emit_operand(0x5, src);
}

void Assembler::emit_imul(Register dst, Register src, int size) {
  EnsureSpace ensure_space(this);
  emit_rex(dst, src, size);
  emit(0x0F);
  emit(0xAF);
  emit_modrm(dst, src);
}

void Assembler::emit_imul(Register dst, Operand src, int size) {
  EnsureSpace ensure_space(this);
  emit_rex(dst, src, size);
  emit(0x0F);
  emit(0xAF);
  emit_operand(dst, src);
}

void Assembler::emit_imul(Register dst, Register src, Immediate imm, int size) {
  EnsureSpace ensure_space(this);
  emit_rex(dst, src, size);
  if (is_int8(imm.value_)) {
    emit(0x6B);
    emit_modrm(dst, src);
    emit(imm.value_);
  } else {
    emit(0x69);
    emit_modrm(dst, src);
    emitl(imm.value_);
  }
}

void Assembler::emit_imul(Register dst, Operand src, Immediate imm, int size) {
  EnsureSpace ensure_space(this);
  emit_rex(dst, src, size);
  if (is_int8(imm.value_)) {
    emit(0x6B);
    emit_operand(dst, src);
    emit(imm.value_);
  } else {
    emit(0x69);
    emit_operand(dst, src);
    emitl(imm.value_);
  }
}

void Assembler::emit_inc(Register dst, int size) {
  EnsureSpace ensure_space(this);
  emit_rex(dst, size);
  emit(0xFF);
  emit_modrm(0x0, dst);
}

void Assembler::emit_inc(Operand dst, int size) {
  EnsureSpace ensure_space(this);
  emit_rex(dst, size);
  emit(0xFF);
  emit_operand(0, dst);
}

void Assembler::int3() {
  EnsureSpace ensure_space(this);
  emit(0xCC);
}

void Assembler::j(Condition cc, Label* L, Label::Distance distance) {
  EnsureSpace ensure_space(this);
  DCHECK(is_uint4(cc));
  if (L->is_bound()) {
    const int short_size = 2;
    const int long_size = 6;
    int offs = L->pos() - pc_offset();
    DCHECK_LE(offs, 0);
    // Determine whether we can use 1-byte offsets for backwards branches,
    // which have a max range of 128 bytes.

    // We also need to check predictable_code_size() flag here, because on x64,
    // when the full code generator recompiles code for debugging, some places
    // need to be padded out to a certain size. The debugger is keeping track of
    // how often it did this so that it can adjust return addresses on the
    // stack, but if the size of jump instructions can also change, that's not
    // enough and the calculated offsets would be incorrect.
    if (is_int8(offs - short_size) && !predictable_code_size()) {
      // 0111 tttn #8-bit disp.
      emit(0x70 | cc);
      emit((offs - short_size) & 0xFF);
    } else {
      // 0000 1111 1000 tttn #32-bit disp.
      emit(0x0F);
      emit(0x80 | cc);
      emitl(offs - long_size);
    }
  } else if (distance == Label::kNear) {
    // 0111 tttn #8-bit disp
    emit(0x70 | cc);
    byte disp = 0x00;
    if (L->is_near_linked()) {
      int offset = L->near_link_pos() - pc_offset();
      DCHECK(is_int8(offset));
      disp = static_cast<byte>(offset & 0xFF);
    }
    L->link_to(pc_offset(), Label::kNear);
    emit(disp);
  } else {
    auto jump_opt = jump_optimization_info();
    if (V8_UNLIKELY(jump_opt)) {
      if (jump_opt->is_optimizing() && is_optimizable_farjmp(farjmp_num_++)) {
        // 0111 tttn #8-bit disp
        emit(0x70 | cc);
        record_farjmp_position(L, pc_offset());
        emit(0);
        return;
      }
      if (jump_opt->is_collecting()) {
        farjmp_positions_.push_back(pc_offset() + 2);
      }
    }
    if (L->is_linked()) {
      // 0000 1111 1000 tttn #32-bit disp.
      emit(0x0F);
      emit(0x80 | cc);
      emitl(L->pos());
      L->link_to(pc_offset() - sizeof(int32_t));
    } else {
      DCHECK(L->is_unused());
      emit(0x0F);
      emit(0x80 | cc);
      int32_t current = pc_offset();
      emitl(current);
      L->link_to(current);
    }
  }
}

void Assembler::j(Condition cc, Address entry, RelocInfo::Mode rmode) {
  DCHECK(RelocInfo::IsWasmStubCall(rmode));
  EnsureSpace ensure_space(this);
  DCHECK(is_uint4(cc));
  emit(0x0F);
  emit(0x80 | cc);
  RecordRelocInfo(rmode);
  emitl(static_cast<int32_t>(entry));
}

void Assembler::j(Condition cc, Handle<CodeT> target, RelocInfo::Mode rmode) {
  EnsureSpace ensure_space(this);
  DCHECK(is_uint4(cc));
  // 0000 1111 1000 tttn #32-bit disp.
  emit(0x0F);
  emit(0x80 | cc);
  DCHECK(RelocInfo::IsCodeTarget(rmode));
  RecordRelocInfo(rmode);
  int code_target_index = AddCodeTarget(target);
  emitl(code_target_index);
}

void Assembler::jmp(Address entry, RelocInfo::Mode rmode) {
  DCHECK(RelocInfo::IsRuntimeEntry(rmode));
  EnsureSpace ensure_space(this);
  // 1110 1001 #32-bit disp.
  emit(0xE9);
  emit_runtime_entry(entry, rmode);
}

void Assembler::jmp_rel(int32_t offset) {
  EnsureSpace ensure_space(this);
  // The offset is encoded relative to the next instruction.
  constexpr int32_t kShortJmpDisplacement = 1 + sizeof(int8_t);
  constexpr int32_t kNearJmpDisplacement = 1 + sizeof(int32_t);
  DCHECK_LE(std::numeric_limits<int32_t>::min() + kNearJmpDisplacement, offset);
  if (is_int8(offset - kShortJmpDisplacement) && !predictable_code_size()) {
    // 0xEB #8-bit disp.
    emit(0xEB);
    emit(offset - kShortJmpDisplacement);
  } else {
    // 0xE9 #32-bit disp.
    emit(0xE9);
    emitl(offset - kNearJmpDisplacement);
  }
}

void Assembler::jmp(Label* L, Label::Distance distance) {
  const int long_size = sizeof(int32_t);

  if (L->is_bound()) {
    int offset = L->pos() - pc_offset();
    DCHECK_LE(offset, 0);  // backward jump.
    jmp_rel(offset);
    return;
  }

  EnsureSpace ensure_space(this);
  if (distance == Label::kNear) {
    emit(0xEB);
    byte disp = 0x00;
    if (L->is_near_linked()) {
      int offset = L->near_link_pos() - pc_offset();
      DCHECK(is_int8(offset));
      disp = static_cast<byte>(offset & 0xFF);
    }
    L->link_to(pc_offset(), Label::kNear);
    emit(disp);
  } else {
    auto jump_opt = jump_optimization_info();
    if (V8_UNLIKELY(jump_opt)) {
      if (jump_opt->is_optimizing() && is_optimizable_farjmp(farjmp_num_++)) {
        emit(0xEB);
        record_farjmp_position(L, pc_offset());
        emit(0);
        return;
      }
      if (jump_opt->is_collecting()) {
        farjmp_positions_.push_back(pc_offset() + 1);
      }
    }
    if (L->is_linked()) {
      // 1110 1001 #32-bit disp.
      emit(0xE9);
      emitl(L->pos());
      L->link_to(pc_offset() - long_size);
    } else {
      // 1110 1001 #32-bit disp.
      DCHECK(L->is_unused());
      emit(0xE9);
      int32_t current = pc_offset();
      emitl(current);
      L->link_to(current);
    }
  }
}

void Assembler::jmp(Handle<CodeT> target, RelocInfo::Mode rmode) {
  DCHECK(RelocInfo::IsCodeTarget(rmode));
  EnsureSpace ensure_space(this);
  // 1110 1001 #32-bit disp.
  emit(0xE9);
  RecordRelocInfo(rmode);
  int code_target_index = AddCodeTarget(target);
  emitl(code_target_index);
}

void Assembler::jmp(Register target) {
  EnsureSpace ensure_space(this);
  // Opcode FF/4 r64.
  emit_optional_rex_32(target);
  emit(0xFF);
  emit_modrm(0x4, target);
}

void Assembler::jmp(Operand src) {
  EnsureSpace ensure_space(this);
  // Opcode FF/4 m64.
  emit_optional_rex_32(src);
  emit(0xFF);
  emit_operand(0x4, src);
}

void Assembler::emit_lea(Register dst, Operand src, int size) {
  EnsureSpace ensure_space(this);
  emit_rex(dst, src, size);
  emit(0x8D);
  emit_operand(dst, src);
}

void Assembler::load_rax(Address value, RelocInfo::Mode mode) {
  EnsureSpace ensure_space(this);
  emit(0x48);  // REX.W
  emit(0xA1);
  emit(Immediate64(value, mode));
}

void Assembler::load_rax(ExternalReference ref) {
  load_rax(ref.address(), RelocInfo::EXTERNAL_REFERENCE);
}

void Assembler::leave() {
  EnsureSpace ensure_space(this);
  emit(0xC9);
}

void Assembler::movb(Register dst, Operand src) {
  EnsureSpace ensure_space(this);
  if (!dst.is_byte_register()) {
    // Register is not one of al, bl, cl, dl.  Its encoding needs REX.
    emit_rex_32(dst, src);
  } else {
    emit_optional_rex_32(dst, src);
  }
  emit(0x8A);
  emit_operand(dst, src);
}

void Assembler::movb(Register dst, Immediate imm) {
  EnsureSpace ensure_space(this);
  if (!dst.is_byte_register()) {
    // Register is not one of al, bl, cl, dl.  Its encoding needs REX.
    emit_rex_32(dst);
  }
  emit(0xB0 + dst.low_bits());
  emit(imm.value_);
}

void Assembler::movb(Operand dst, Register src) {
  EnsureSpace ensure_space(this);
  if (!src.is_byte_register()) {
    // Register is not one of al, bl, cl, dl.  Its encoding needs REX.
    emit_rex_32(src, dst);
  } else {
    emit_optional_rex_32(src, dst);
  }
  emit(0x88);
  emit_operand(src, dst);
}

void Assembler::movb(Operand dst, Immediate imm) {
  EnsureSpace ensure_space(this);
  emit_optional_rex_32(dst);
  emit(0xC6);
  emit_operand(0x0, dst);
  emit(static_cast<byte>(imm.value_));
}

void Assembler::movw(Register dst, Operand src) {
  EnsureSpace ensure_space(this);
  emit(0x66);
  emit_optional_rex_32(dst, src);
  emit(0x8B);
  emit_operand(dst, src);
}

void Assembler::movw(Operand dst, Register src) {
  EnsureSpace ensure_space(this);
  emit(0x66);
  emit_optional_rex_32(src, dst);
  emit(0x89);
  emit_operand(src, dst);
}

void Assembler::movw(Operand dst, Immediate imm) {
  EnsureSpace ensure_space(this);
  emit(0x66);
  emit_optional_rex_32(dst);
  emit(0xC7);
  emit_operand(0x0, dst);
  emit(static_cast<byte>(imm.value_ & 0xFF));
  emit(static_cast<byte>(imm.value_ >> 8));
}

void Assembler::emit_mov(Register dst, Operand src, int size) {
  EnsureSpace ensure_space(this);
  emit_rex(dst, src, size);
  emit(0x8B);
  emit_operand(dst, src);
}

void Assembler::emit_mov(Register dst, Register src, int size) {
  EnsureSpace ensure_space(this);
  if (src.low_bits() == 4) {
    emit_rex(src, dst, size);
    emit(0x89);
    emit_modrm(src, dst);
  } else {
    emit_rex(dst, src, size);
    emit(0x8B);
    emit_modrm(dst, src);
  }

#if defined(V8_OS_WIN_X64)
  if (xdata_encoder_ && dst == rbp && src == rsp) {
    xdata_encoder_->onMovRbpRsp();
  }
#endif
}

void Assembler::emit_mov(Operand dst, Register src, int size) {
  EnsureSpace ensure_space(this);
  emit_rex(src, dst, size);
  emit(0x89);
  emit_operand(src, dst);
}

void Assembler::emit_mov(Register dst, Immediate value, int size) {
  EnsureSpace ensure_space(this);
  emit_rex(dst, size);
  if (size == kInt64Size) {
    emit(0xC7);
    emit_modrm(0x0, dst);
  } else {
    DCHECK_EQ(size, kInt32Size);
    emit(0xB8 + dst.low_bits());
  }
  emit(value);
}

void Assembler::emit_mov(Operand dst, Immediate value, int size) {
  EnsureSpace ensure_space(this);
  emit_rex(dst, size);
  emit(0xC7);
  emit_operand(0x0, dst);
  emit(value);
}

void Assembler::emit_mov(Register dst, Immediate64 value, int size) {
  DCHECK_EQ(size, kInt64Size);
  if (constpool_.TryRecordEntry(value.value_, value.rmode_)) {
    // Emit rip-relative move with offset = 0
    Label label;
    emit_mov(dst, Operand(&label, 0), size);
    bind(&label);
  } else {
    EnsureSpace ensure_space(this);
    emit_rex(dst, size);
    emit(0xB8 | dst.low_bits());
    emit(value);
  }
}

void Assembler::movq_imm64(Register dst, int64_t value) {
  EnsureSpace ensure_space(this);
  emit_rex(dst, kInt64Size);
  emit(0xB8 | dst.low_bits());
  emitq(static_cast<uint64_t>(value));
}

void Assembler::movq_heap_number(Register dst, double value) {
  EnsureSpace ensure_space(this);
  emit_rex(dst, kInt64Size);
  emit(0xB8 | dst.low_bits());
  RequestHeapObject(HeapObjectRequest(value));
  emit(Immediate64(kNullAddress, RelocInfo::FULL_EMBEDDED_OBJECT));
}

void Assembler::movq_string(Register dst, const StringConstantBase* str) {
  EnsureSpace ensure_space(this);
  emit_rex(dst, kInt64Size);
  emit(0xB8 | dst.low_bits());
  RequestHeapObject(HeapObjectRequest(str));
  emit(Immediate64(kNullAddress, RelocInfo::FULL_EMBEDDED_OBJECT));
}

// Loads the ip-relative location of the src label into the target location
// (as a 32-bit offset sign extended to 64-bit).
void Assembler::movl(Operand dst, Label* src) {
  EnsureSpace ensure_space(this);
  emit_optional_rex_32(dst);
  emit(0xC7);
  emit_operand(0, dst);
  if (src->is_bound()) {
    int offset = src->pos() - pc_offset() - sizeof(int32_t);
    DCHECK_LE(offset, 0);
    emitl(offset);
  } else if (src->is_linked()) {
    emitl(src->pos());
    src->link_to(pc_offset() - sizeof(int32_t));
  } else {
    DCHECK(src->is_unused());
    int32_t current = pc_offset();
    emitl(current);
    src->link_to(current);
  }
}

void Assembler::movsxbl(Register dst, Register src) {
  EnsureSpace ensure_space(this);
  if (!src.is_byte_register()) {
    // Register is not one of al, bl, cl, dl.  Its encoding needs REX.
    emit_rex_32(dst, src);
  } else {
    emit_optional_rex_32(dst, src);
  }
  emit(0x0F);
  emit(0xBE);
  emit_modrm(dst, src);
}

void Assembler::movsxbl(Register dst, Operand src) {
  EnsureSpace ensure_space(this);
  emit_optional_rex_32(dst, src);
  emit(0x0F);
  emit(0xBE);
  emit_operand(dst, src);
}

void Assembler::movsxbq(Register dst, Operand src) {
  EnsureSpace ensure_space(this);
  emit_rex_64(dst, src);
  emit(0x0F);
  emit(0xBE);
  emit_operand(dst, src);
}

void Assembler::movsxbq(Register dst, Register src) {
  EnsureSpace ensure_space(this);
  emit_rex_64(dst, src);
  emit(0x0F);
  emit(0xBE);
  emit_modrm(dst, src);
}

void Assembler::movsxwl(Register dst, Register src) {
  EnsureSpace ensure_space(this);
  emit_optional_rex_32(dst, src);
  emit(0x0F);
  emit(0xBF);
  emit_modrm(dst, src);
}

void Assembler::movsxwl(Register dst, Operand src) {
  EnsureSpace ensure_space(this);
  emit_optional_rex_32(dst, src);
  emit(0x0F);
  emit(0xBF);
  emit_operand(dst, src);
}

void Assembler::movsxwq(Register dst, Operand src) {
  EnsureSpace ensure_space(this);
  emit_rex_64(dst, src);
  emit(0x0F);
  emit(0xBF);
  emit_operand(dst, src);
}

void Assembler::movsxwq(Register dst, Register src) {
  EnsureSpace ensure_space(this);
  emit_rex_64(dst, src);
  emit(0x0F);
  emit(0xBF);
  emit_modrm(dst, src);
}

void Assembler::movsxlq(Register dst, Register src) {
  EnsureSpace ensure_space(this);
  emit_rex_64(dst, src);
  emit(0x63);
  emit_modrm(dst, src);
}

void Assembler::movsxlq(Register dst, Operand src) {
  EnsureSpace ensure_space(this);
  emit_rex_64(dst, src);
  emit(0x63);
  emit_operand(dst, src);
}

void Assembler::emit_movzxb(Register dst, Operand src, int size) {
  EnsureSpace ensure_space(this);
  // 32 bit operations zero the top 32 bits of 64 bit registers.  Therefore
  // there is no need to make this a 64 bit operation.
  emit_optional_rex_32(dst, src);
  emit(0x0F);
  emit(0xB6);
  emit_operand(dst, src);
}

void Assembler::emit_movzxb(Register dst, Register src, int size) {
  EnsureSpace ensure_space(this);
  // 32 bit operations zero the top 32 bits of 64 bit registers.  Therefore
  // there is no need to make this a 64 bit operation.
  if (!src.is_byte_register()) {
    // Register is not one of al, bl, cl, dl.  Its encoding needs REX.
    emit_rex_32(dst, src);
  } else {
    emit_optional_rex_32(dst, src);
  }
  emit(0x0F);
  emit(0xB6);
  emit_modrm(dst, src);
}

void Assembler::emit_movzxw(Register dst, Operand src, int size) {
  EnsureSpace ensure_space(this);
  // 32 bit operations zero the top 32 bits of 64 bit registers.  Therefore
  // there is no need to make this a 64 bit operation.
  emit_optional_rex_32(dst, src);
  emit(0x0F);
  emit(0xB7);
  emit_operand(dst, src);
}

void Assembler::emit_movzxw(Register dst, Register src, int size) {
  EnsureSpace ensure_space(this);
  // 32 bit operations zero the top 32 bits of 64 bit registers.  Therefore
  // there is no need to make this a 64 bit operation.
  emit_optional_rex_32(dst, src);
  emit(0x0F);
  emit(0xB7);
  emit_modrm(dst, src);
}

void Assembler::repmovsb() {
  EnsureSpace ensure_space(this);
  emit(0xF3);
  emit(0xA4);
}

void Assembler::repmovsw() {
  EnsureSpace ensure_space(this);
  emit(0x66);  // Operand size override.
  emit(0xF3);
  emit(0xA4);
}

void Assembler::emit_repmovs(int size) {
  EnsureSpace ensure_space(this);
  emit(0xF3);
  emit_rex(size);
  emit(0xA5);
}

void Assembler::repstosl() {
  EnsureSpace ensure_space(this);
  emit(0xF3);
  emit(0xAB);
}

void Assembler::repstosq() {
  EnsureSpace ensure_space(this);
  emit(0xF3);
  emit_rex_64();
  emit(0xAB);
}

void Assembler::mull(Register src) {
  EnsureSpace ensure_space(this);
  emit_optional_rex_32(src);
  emit(0xF7);
  emit_modrm(0x4, src);
}

void Assembler::mull(Operand src) {
  EnsureSpace ensure_space(this);
  emit_optional_rex_32(src);
  emit(0xF7);
  emit_operand(0x4, src);
}

void Assembler::mulq(Register src) {
  EnsureSpace ensure_space(this);
  emit_rex_64(src);
  emit(0xF7);
  emit_modrm(0x4, src);
}

void Assembler::negb(Register reg) {
  EnsureSpace ensure_space(this);
  emit_optional_rex_8(reg);
  emit(0xF6);
  emit_modrm(0x3, reg);
}

void Assembler::negw(Register reg) {
  EnsureSpace ensure_space(this);
  emit(0x66);
  emit_optional_rex_32(reg);
  emit(0xF7);
  emit_modrm(0x3, reg);
}

void Assembler::negl(Register reg) {
  EnsureSpace ensure_space(this);
  emit_optional_rex_32(reg);
  emit(0xF7);
  emit_modrm(0x3, reg);
}

void Assembler::negq(Register reg) {
  EnsureSpace ensure_space(this);
  emit_rex_64(reg);
  emit(0xF7);
  emit_modrm(0x3, reg);
}

void Assembler::negb(Operand op) {
  EnsureSpace ensure_space(this);
  emit_optional_rex_32(op);
  emit(0xF6);
  emit_operand(0x3, op);
}

void Assembler::negw(Operand op) {
  EnsureSpace ensure_space(this);
  emit(0x66);
  emit_optional_rex_32(op);
  emit(0xF7);
  emit_operand(0x3, op);
}

void Assembler::negl(Operand op) {
  EnsureSpace ensure_space(this);
  emit_optional_rex_32(op);
  emit(0xF7);
  emit_operand(0x3, op);
}

void Assembler::negq(Operand op) {
  EnsureSpace ensure_space(this);
  emit_rex_64(op);
  emit(0xF7);
  emit_operand(0x3, op);
}

void Assembler::nop() {
  EnsureSpace ensure_space(this);
  emit(0x90);
}

void Assembler::emit_not(Register dst, int size) {
  EnsureSpace ensure_space(this);
  emit_rex(dst, size);
  emit(0xF7);
  emit_modrm(0x2, dst);
}

void Assembler::emit_not(Operand dst, int size) {
  EnsureSpace ensure_space(this);
  emit_rex(dst, size);
  emit(0xF7);
  emit_operand(2, dst);
}

void Assembler::Nop(int n) {
  DCHECK_LE(0, n);
  // The recommended muti-byte sequences of NOP instructions from the Intel 64
  // and IA-32 Architectures Software Developer's Manual.
  //
  // Len Assembly                                    Byte Sequence
  // 2   66 NOP                                      66 90H
  // 3   NOP DWORD ptr [EAX]                         0F 1F 00H
  // 4   NOP DWORD ptr [EAX + 00H]                   0F 1F 40 00H
  // 5   NOP DWORD ptr [EAX + EAX*1 + 00H]           0F 1F 44 00 00H
  // 6   66 NOP DWORD ptr [EAX + EAX*1 + 00H]        66 0F 1F 44 00 00H
  // 7   NOP DWORD ptr [EAX + 00000000H]             0F 1F 80 00 00 00 00H
  // 8   NOP DWORD ptr [EAX + EAX*1 + 00000000H]     0F 1F 84 00 00 00 00 00H
  // 9   66 NOP DWORD ptr [EAX + EAX*1 + 00000000H]  66 0F 1F 84 00 00 00 00 00H

  constexpr const char* kNopSequences =
      "\x66\x90"                               // length 1 (@1) / 2 (@0)
      "\x0F\x1F\x00"                           // length 3 (@2)
      "\x0F\x1F\x40\x00"                       // length 4 (@5)
      "\x66\x0F\x1F\x44\x00\x00"               // length 5 (@10) / 6 (@9)
      "\x0F\x1F\x80\x00\x00\x00\x00"           // length 7 (@15)
      "\x66\x0F\x1F\x84\x00\x00\x00\x00\x00";  // length 8 (@23) / 9 (@22)
  constexpr int8_t kNopOffsets[10] = {0, 1, 0, 2, 5, 10, 9, 15, 23, 22};

  do {
    EnsureSpace ensure_space(this);
    int nop_bytes = std::min(n, 9);
    const char* sequence = kNopSequences + kNopOffsets[nop_bytes];
    memcpy(pc_, sequence, nop_bytes);
    pc_ += nop_bytes;
    n -= nop_bytes;
  } while (n);
}

void Assembler::emit_trace_instruction(Immediate markid) {
  EnsureSpace ensure_space(this);
  if (FLAG_wasm_trace_native != nullptr &&
      !strcmp(FLAG_wasm_trace_native, "cpuid")) {
    // This is the optionally selected cpuid sequence which computes a magic
    // number based upon the markid. The low 16 bits of the magic number are
    // 0x4711 and the high 16 bits are the low 16 bits of the markid. This
    // magic number gets moved into the eax register.
    uint32_t magic_num = 0x4711 | (static_cast<uint32_t>(markid.value_) << 16);

    pushq(rax);
    pushq(rbx);
    pushq(rcx);
    pushq(rdx);
    movl(rax, Immediate(magic_num));
    cpuid();
    popq(rdx);
    popq(rcx);
    popq(rbx);
    popq(rax);
  } else {
    // This is the default triple-nop sequence, an sscmark. The markid is moved
    // into the ebx register and then the triple-nop sequence is executed. The
    // three nops are prefixed by prefix.64 and prefix.67. The entire sequence
    // becomes "prefix.64 prefix.67 nop nop nop".
    pushq(rbx);
    movl(rbx, markid);
    emit(0x64);
    emit(0x67);
    nop();
    nop();
    nop();
    popq(rbx);
  }
}

void Assembler::popq(Register dst) {
  EnsureSpace ensure_space(this);
  emit_optional_rex_32(dst);
  emit(0x58 | dst.low_bits());
}

void Assembler::popq(Operand dst) {
  EnsureSpace ensure_space(this);
  emit_optional_rex_32(dst);
  emit(0x8F);
  emit_operand(0, dst);
}

void Assembler::popfq() {
  EnsureSpace ensure_space(this);
  emit(0x9D);
}

void Assembler::pushq(Register src) {
  EnsureSpace ensure_space(this);
  emit_optional_rex_32(src);
  emit(0x50 | src.low_bits());

#if defined(V8_OS_WIN_X64)
  if (xdata_encoder_ && src == rbp) {
    xdata_encoder_->onPushRbp();
  }
#endif
}

void Assembler::pushq(Operand src) {
  EnsureSpace ensure_space(this);
  emit_optional_rex_32(src);
  emit(0xFF);
  emit_operand(6, src);
}

void Assembler::pushq(Immediate value) {
  EnsureSpace ensure_space(this);
  if (is_int8(value.value_)) {
    emit(0x6A);
    emit(value.value_);  // Emit low byte of value.
  } else {
    emit(0x68);
    emitl(value.value_);
  }
}

void Assembler::pushq_imm32(int32_t imm32) {
  EnsureSpace ensure_space(this);
  emit(0x68);
  emitl(imm32);
}

void Assembler::pushfq() {
  EnsureSpace ensure_space(this);
  emit(0x9C);
}

void Assembler::incsspq(Register number_of_words) {
  EnsureSpace ensure_space(this);
  emit(0xF3);
  emit_rex_64(number_of_words);
  emit(0x0F);
  emit(0xAE);
  emit(0xE8 | number_of_words.low_bits());
}

void Assembler::ret(int imm16) {
  EnsureSpace ensure_space(this);
  DCHECK(is_uint16(imm16));
  if (imm16 == 0) {
    emit(0xC3);
  } else {
    emit(0xC2);
    emit(imm16 & 0xFF);
    emit((imm16 >> 8) & 0xFF);
  }
}

void Assembler::ud2() {
  EnsureSpace ensure_space(this);
  emit(0x0F);
  emit(0x0B);
}

void Assembler::setcc(Condition cc, Register reg) {
  EnsureSpace ensure_space(this);
  DCHECK(is_uint4(cc));
  if (!reg.is_byte_register()) {
    // Register is not one of al, bl, cl, dl.  Its encoding needs REX.
    emit_rex_32(reg);
  }
  emit(0x0F);
  emit(0x90 | cc);
  emit_modrm(0x0, reg);
}

void Assembler::shld(Register dst, Register src) {
  EnsureSpace ensure_space(this);
  emit_rex_64(src, dst);
  emit(0x0F);
  emit(0xA5);
  emit_modrm(src, dst);
}

void Assembler::shrd(Register dst, Register src) {
  EnsureSpace ensure_space(this);
  emit_rex_64(src, dst);
  emit(0x0F);
  emit(0xAD);
  emit_modrm(src, dst);
}

void Assembler::xchgb(Register reg, Operand op) {
  EnsureSpace ensure_space(this);
  if (!reg.is_byte_register()) {
    // Register is not one of al, bl, cl, dl.  Its encoding needs REX.
    emit_rex_32(reg, op);
  } else {
    emit_optional_rex_32(reg, op);
  }
  emit(0x86);
  emit_operand(reg, op);
}

void Assembler::xchgw(Register reg, Operand op) {
  EnsureSpace ensure_space(this);
  emit(0x66);
  emit_optional_rex_32(reg, op);
  emit(0x87);
  emit_operand(reg, op);
}

void Assembler::emit_xchg(Register dst, Register src, int size) {
  EnsureSpace ensure_space(this);
  if (src == rax || dst == rax) {  // Single-byte encoding
    Register other = src == rax ? dst : src;
    emit_rex(other, size);
    emit(0x90 | other.low_bits());
  } else if (dst.low_bits() == 4) {
    emit_rex(dst, src, size);
    emit(0x87);
    emit_modrm(dst, src);
  } else {
    emit_rex(src, dst, size);
    emit(0x87);
    emit_modrm(src, dst);
  }
}

void Assembler::emit_xchg(Register dst, Operand src, int size) {
  EnsureSpace ensure_space(this);
  emit_rex(dst, src, size);
  emit(0x87);
  emit_operand(dst, src);
}

void Assembler::store_rax(Address dst, RelocInfo::Mode mode) {
  EnsureSpace ensure_space(this);
  emit(0x48);  // REX.W
  emit(0xA3);
  emit(Immediate64(dst, mode));
}

void Assembler::store_rax(ExternalReference ref) {
  store_rax(ref.address(), RelocInfo::EXTERNAL_REFERENCE);
}

void Assembler::sub_sp_32(uint32_t imm) {
  emit_rex_64();
  emit(0x81);  // using a literal 32-bit immediate.
  emit_modrm(0x5, rsp);
  emitl(imm);
}

void Assembler::testb(Register dst, Register src) {
  EnsureSpace ensure_space(this);
  emit_test(dst, src, sizeof(int8_t));
}

void Assembler::testb(Register reg, Immediate mask) {
  DCHECK(is_int8(mask.value_) || is_uint8(mask.value_));
  emit_test(reg, mask, sizeof(int8_t));
}

void Assembler::testb(Operand op, Immediate mask) {
  DCHECK(is_int8(mask.value_) || is_uint8(mask.value_));
  emit_test(op, mask, sizeof(int8_t));
}

void Assembler::testb(Operand op, Register reg) {
  emit_test(op, reg, sizeof(int8_t));
}

void Assembler::testw(Register dst, Register src) {
  emit_test(dst, src, sizeof(uint16_t));
}

void Assembler::testw(Register reg, Immediate mask) {
  emit_test(reg, mask, sizeof(int16_t));
}

void Assembler::testw(Operand op, Immediate mask) {
  emit_test(op, mask, sizeof(int16_t));
}

void Assembler::testw(Operand op, Register reg) {
  emit_test(op, reg, sizeof(int16_t));
}

void Assembler::emit_test(Register dst, Register src, int size) {
  EnsureSpace ensure_space(this);
  if (src.low_bits() == 4) std::swap(dst, src);
  if (size == sizeof(int16_t)) {
    emit(0x66);
    size = sizeof(int32_t);
  }
  bool byte_operand = size == sizeof(int8_t);
  if (byte_operand) {
    size = sizeof(int32_t);
    if (!src.is_byte_register() || !dst.is_byte_register()) {
      emit_rex_32(dst, src);
    }
  } else {
    emit_rex(dst, src, size);
  }
  emit(byte_operand ? 0x84 : 0x85);
  emit_modrm(dst, src);
}

void Assembler::emit_test(Register reg, Immediate mask, int size) {
  if (is_uint8(mask.value_)) {
    size = sizeof(int8_t);
  } else if (is_uint16(mask.value_)) {
    size = sizeof(int16_t);
  }
  EnsureSpace ensure_space(this);
  bool half_word = size == sizeof(int16_t);
  if (half_word) {
    emit(0x66);
    size = sizeof(int32_t);
  }
  bool byte_operand = size == sizeof(int8_t);
  if (byte_operand) {
    size = sizeof(int32_t);
    if (!reg.is_byte_register()) emit_rex_32(reg);
  } else {
    emit_rex(reg, size);
  }
  if (reg == rax) {
    emit(byte_operand ? 0xA8 : 0xA9);
  } else {
    emit(byte_operand ? 0xF6 : 0xF7);
    emit_modrm(0x0, reg);
  }
  if (byte_operand) {
    emit(mask.value_);
  } else if (half_word) {
    emitw(mask.value_);
  } else {
    emit(mask);
  }
}

void Assembler::emit_test(Operand op, Immediate mask, int size) {
  if (is_uint8(mask.value_)) {
    size = sizeof(int8_t);
  } else if (is_uint16(mask.value_)) {
    size = sizeof(int16_t);
  }
  EnsureSpace ensure_space(this);
  bool half_word = size == sizeof(int16_t);
  if (half_word) {
    emit(0x66);
    size = sizeof(int32_t);
  }
  bool byte_operand = size == sizeof(int8_t);
  if (byte_operand) {
    size = sizeof(int32_t);
  }
  emit_rex(rax, op, size);
  emit(byte_operand ? 0xF6 : 0xF7);
  emit_operand(rax, op);  // Operation code 0
  if (byte_operand) {
    emit(mask.value_);
  } else if (half_word) {
    emitw(mask.value_);
  } else {
    emit(mask);
  }
}

void Assembler::emit_test(Operand op, Register reg, int size) {
  EnsureSpace ensure_space(this);
  if (size == sizeof(int16_t)) {
    emit(0x66);
    size = sizeof(int32_t);
  }
  bool byte_operand = size == sizeof(int8_t);
  if (byte_operand) {
    size = sizeof(int32_t);
    if (!reg.is_byte_register()) {
      // Register is not one of al, bl, cl, dl.  Its encoding needs REX.
      emit_rex_32(reg, op);
    } else {
      emit_optional_rex_32(reg, op);
    }
  } else {
    emit_rex(reg, op, size);
  }
  emit(byte_operand ? 0x84 : 0x85);
  emit_operand(reg, op);
}

// FPU instructions.

void Assembler::fld(int i) {
  EnsureSpace ensure_space(this);
  emit_farith(0xD9, 0xC0, i);
}

void Assembler::fld1() {
  EnsureSpace ensure_space(this);
  emit(0xD9);
  emit(0xE8);
}

void Assembler::fldz() {
  EnsureSpace ensure_space(this);
  emit(0xD9);
  emit(0xEE);
}

void Assembler::fldpi() {
  EnsureSpace ensure_space(this);
  emit(0xD9);
  emit(0xEB);
}

void Assembler::fldln2() {
  EnsureSpace ensure_space(this);
  emit(0xD9);
  emit(0xED);
}

void Assembler::fld_s(Operand adr) {
  EnsureSpace ensure_space(this);
  emit_optional_rex_32(adr);
  emit(0xD9);
  emit_operand(0, adr);
}

void Assembler::fld_d(Operand adr) {
  EnsureSpace ensure_space(this);
  emit_optional_rex_32(adr);
  emit(0xDD);
  emit_operand(0, adr);
}

void Assembler::fstp_s(Operand adr) {
  EnsureSpace ensure_space(this);
  emit_optional_rex_32(adr);
  emit(0xD9);
  emit_operand(3, adr);
}

void Assembler::fstp_d(Operand adr) {
  EnsureSpace ensure_space(this);
  emit_optional_rex_32(adr);
  emit(0xDD);
  emit_operand(3, adr);
}

void Assembler::fstp(int index) {
  DCHECK(is_uint3(index));
  EnsureSpace ensure_space(this);
  emit_farith(0xDD, 0xD8, index);
}

void Assembler::fild_s(Operand adr) {
  EnsureSpace ensure_space(this);
  emit_optional_rex_32(adr);
  emit(0xDB);
  emit_operand(0, adr);
}

void Assembler::fild_d(Operand adr) {
  EnsureSpace ensure_space(this);
  emit_optional_rex_32(adr);
  emit(0xDF);
  emit_operand(5, adr);
}

void Assembler::fistp_s(Operand adr) {
  EnsureSpace ensure_space(this);
  emit_optional_rex_32(adr);
  emit(0xDB);
  emit_operand(3, adr);
}

void Assembler::fisttp_s(Operand adr) {
  DCHECK(IsEnabled(SSE3));
  EnsureSpace ensure_space(this);
  emit_optional_rex_32(adr);
  emit(0xDB);
  emit_operand(1, adr);
}

void Assembler::fisttp_d(Operand adr) {
  DCHECK(IsEnabled(SSE3));
  EnsureSpace ensure_space(this);
  emit_optional_rex_32(adr);
  emit(0xDD);
  emit_operand(1, adr);
}

void Assembler::fist_s(Operand adr) {
  EnsureSpace ensure_space(this);
  emit_optional_rex_32(adr);
  emit(0xDB);
  emit_operand(2, adr);
}

void Assembler::fistp_d(Operand adr) {
  EnsureSpace ensure_space(this);
  emit_optional_rex_32(adr);
  emit(0xDF);
  emit_operand(7, adr);
}

void Assembler::fabs() {
  EnsureSpace ensure_space(this);
  emit(0xD9);
  emit(0xE1);
}

void Assembler::fchs() {
  EnsureSpace ensure_space(this);
  emit(0xD9);
  emit(0xE0);
}

void Assembler::fcos() {
  EnsureSpace ensure_space(this);
  emit(0xD9);
  emit(0xFF);
}

void Assembler::fsin() {
  EnsureSpace ensure_space(this);
  emit(0xD9);
  emit(0xFE);
}

void Assembler::fptan() {
  EnsureSpace ensure_space(this);
  emit(0xD9);
  emit(0xF2);
}

void Assembler::fyl2x() {
  EnsureSpace ensure_space(this);
  emit(0xD9);
  emit(0xF1);
}

void Assembler::f2xm1() {
  EnsureSpace ensure_space(this);
  emit(0xD9);
  emit(0xF0);
}

void Assembler::fscale() {
  EnsureSpace ensure_space(this);
  emit(0xD9);
  emit(0xFD);
}

void Assembler::fninit() {
  EnsureSpace ensure_space(this);
  emit(0xDB);
  emit(0xE3);
}

void Assembler::fadd(int i) {
  EnsureSpace ensure_space(this);
  emit_farith(0xDC, 0xC0, i);
}

void Assembler::fsub(int i) {
  EnsureSpace ensure_space(this);
  emit_farith(0xDC, 0xE8, i);
}

void Assembler::fisub_s(Operand adr) {
  EnsureSpace ensure_space(this);
  emit_optional_rex_32(adr);
  emit(0xDA);
  emit_operand(4, adr);
}

void Assembler::fmul(int i) {
  EnsureSpace ensure_space(this);
  emit_farith(0xDC, 0xC8, i);
}

void Assembler::fdiv(int i) {
  EnsureSpace ensure_space(this);
  emit_farith(0xDC, 0xF8, i);
}

void Assembler::faddp(int i) {
  EnsureSpace ensure_space(this);
  emit_farith(0xDE, 0xC0, i);
}

void Assembler::fsubp(int i) {
  EnsureSpace ensure_space(this);
  emit_farith(0xDE, 0xE8, i);
}

void Assembler::fsubrp(int i) {
  EnsureSpace ensure_space(this);
  emit_farith(0xDE, 0xE0, i);
}

void Assembler::fmulp(int i) {
  EnsureSpace ensure_space(this);
  emit_farith(0xDE, 0xC8, i);
}

void Assembler::fdivp(int i) {
  EnsureSpace ensure_space(this);
  emit_farith(0xDE, 0xF8, i);
}

void Assembler::fprem() {
  EnsureSpace ensure_space(this);
  emit(0xD9);
  emit(0xF8);
}

void Assembler::fprem1() {
  EnsureSpace ensure_space(this);
  emit(0xD9);
  emit(0xF5);
}

void Assembler::fxch(int i) {
  EnsureSpace ensure_space(this);
  emit_farith(0xD9, 0xC8, i);
}

void Assembler::fincstp() {
  EnsureSpace ensure_space(this);
  emit(0xD9);
  emit(0xF7);
}

void Assembler::ffree(int i) {
  EnsureSpace ensure_space(this);
  emit_farith(0xDD, 0xC0, i);
}

void Assembler::ftst() {
  EnsureSpace ensure_space(this);
  emit(0xD9);
  emit(0xE4);
}

void Assembler::fucomp(int i) {
  EnsureSpace ensure_space(this);
  emit_farith(0xDD, 0xE8, i);
}

void Assembler::fucompp() {
  EnsureSpace ensure_space(this);
  emit(0xDA);
  emit(0xE9);
}

void Assembler::fucomi(int i) {
  EnsureSpace ensure_space(this);
  emit(0xDB);
  emit(0xE8 + i);
}

void Assembler::fucomip() {
  EnsureSpace ensure_space(this);
  emit(0xDF);
  emit(0xE9);
}

void Assembler::fcompp() {
  EnsureSpace ensure_space(this);
  emit(0xDE);
  emit(0xD9);
}

void Assembler::fnstsw_ax() {
  EnsureSpace ensure_space(this);
  emit(0xDF);
  emit(0xE0);
}

void Assembler::fwait() {
  EnsureSpace ensure_space(this);
  emit(0x9B);
}

void Assembler::frndint() {
  EnsureSpace ensure_space(this);
  emit(0xD9);
  emit(0xFC);
}

void Assembler::fnclex() {
  EnsureSpace ensure_space(this);
  emit(0xDB);
  emit(0xE2);
}

void Assembler::sahf() {
  // TODO(X64): Test for presence. Not all 64-bit intel CPU's have sahf
  // in 64-bit mode. Test CpuID.
  DCHECK(IsEnabled(SAHF));
  EnsureSpace ensure_space(this);
  emit(0x9E);
}

void Assembler::emit_farith(int b1, int b2, int i) {
  DCHECK(is_uint8(b1) && is_uint8(b2));  // wrong opcode
  DCHECK(is_uint3(i));                   // illegal stack offset
  emit(b1);
  emit(b2 + i);
}

// SSE 2 operations.

void Assembler::movd(XMMRegister dst, Register src) {
  DCHECK(!IsEnabled(AVX));
  EnsureSpace ensure_space(this);
  emit(0x66);
  emit_optional_rex_32(dst, src);
  emit(0x0F);
  emit(0x6E);
  emit_sse_operand(dst, src);
}

void Assembler::movd(XMMRegister dst, Operand src) {
  DCHECK(!IsEnabled(AVX));
  EnsureSpace ensure_space(this);
  emit(0x66);
  emit_optional_rex_32(dst, src);
  emit(0x0F);
  emit(0x6E);
  emit_sse_operand(dst, src);
}

void Assembler::movd(Register dst, XMMRegister src) {
  DCHECK(!IsEnabled(AVX));
  EnsureSpace ensure_space(this);
  emit(0x66);
  emit_optional_rex_32(src, dst);
  emit(0x0F);
  emit(0x7E);
  emit_sse_operand(src, dst);
}

void Assembler::movq(XMMRegister dst, Register src) {
  // Mixing AVX and non-AVX is expensive, catch those cases
  DCHECK(!IsEnabled(AVX));
  EnsureSpace ensure_space(this);
  emit(0x66);
  emit_rex_64(dst, src);
  emit(0x0F);
  emit(0x6E);
  emit_sse_operand(dst, src);
}

void Assembler::movq(XMMRegister dst, Operand src) {
  // Mixing AVX and non-AVX is expensive, catch those cases
  DCHECK(!IsEnabled(AVX));
  EnsureSpace ensure_space(this);
  emit(0x66);
  emit_rex_64(dst, src);
  emit(0x0F);
  emit(0x6E);
  emit_sse_operand(dst, src);
}

void Assembler::movq(Register dst, XMMRegister src) {
  // Mixing AVX and non-AVX is expensive, catch those cases
  DCHECK(!IsEnabled(AVX));
  EnsureSpace ensure_space(this);
  emit(0x66);
  emit_rex_64(src, dst);
  emit(0x0F);
  emit(0x7E);
  emit_sse_operand(src, dst);
}

void Assembler::movq(XMMRegister dst, XMMRegister src) {
  // Mixing AVX and non-AVX is expensive, catch those cases
  DCHECK(!IsEnabled(AVX));
  EnsureSpace ensure_space(this);
  if (dst.low_bits() == 4) {
    // Avoid unnecessary SIB byte.
    emit(0xF3);
    emit_optional_rex_32(dst, src);
    emit(0x0F);
    emit(0x7E);
    emit_sse_operand(dst, src);
  } else {
    emit(0x66);
    emit_optional_rex_32(src, dst);
    emit(0x0F);
    emit(0xD6);
    emit_sse_operand(src, dst);
  }
}

void Assembler::movdqa(Operand dst, XMMRegister src) {
  EnsureSpace ensure_space(this);
  emit(0x66);
  emit_rex_64(src, dst);
  emit(0x0F);
  emit(0x7F);
  emit_sse_operand(src, dst);
}

void Assembler::movdqa(XMMRegister dst, Operand src) {
  EnsureSpace ensure_space(this);
  emit(0x66);
  emit_rex_64(dst, src);
  emit(0x0F);
  emit(0x6F);
  emit_sse_operand(dst, src);
}

void Assembler::movdqa(XMMRegister dst, XMMRegister src) {
  EnsureSpace ensure_space(this);
  emit(0x66);
  emit_rex_64(src, dst);
  emit(0x0F);
  emit(0x7F);
  emit_sse_operand(src, dst);
}

void Assembler::movdqu(Operand dst, XMMRegister src) {
  EnsureSpace ensure_space(this);
  emit(0xF3);
  emit_rex_64(src, dst);
  emit(0x0F);
  emit(0x7F);
  emit_sse_operand(src, dst);
}

void Assembler::movdqu(XMMRegister dst, Operand src) {
  EnsureSpace ensure_space(this);
  emit(0xF3);
  emit_rex_64(dst, src);
  emit(0x0F);
  emit(0x6F);
  emit_sse_operand(dst, src);
}

void Assembler::movdqu(XMMRegister dst, XMMRegister src) {
  EnsureSpace ensure_space(this);
  emit(0xF3);
  emit_rex_64(dst, src);
  emit(0x0F);
  emit(0x6F);
  emit_sse_operand(dst, src);
}

void Assembler::pinsrw(XMMRegister dst, Register src, uint8_t imm8) {
  EnsureSpace ensure_space(this);
  emit(0x66);
  emit_optional_rex_32(dst, src);
  emit(0x0F);
  emit(0xC4);
  emit_sse_operand(dst, src);
  emit(imm8);
}

void Assembler::pinsrw(XMMRegister dst, Operand src, uint8_t imm8) {
  EnsureSpace ensure_space(this);
  emit(0x66);
  emit_optional_rex_32(dst, src);
  emit(0x0F);
  emit(0xC4);
  emit_sse_operand(dst, src);
  emit(imm8);
}

void Assembler::pextrq(Register dst, XMMRegister src, int8_t imm8) {
  DCHECK(IsEnabled(SSE4_1));
  EnsureSpace ensure_space(this);
  emit(0x66);
  emit_rex_64(src, dst);
  emit(0x0F);
  emit(0x3A);
  emit(0x16);
  emit_sse_operand(src, dst);
  emit(imm8);
}

void Assembler::pinsrq(XMMRegister dst, Register src, uint8_t imm8) {
  DCHECK(IsEnabled(SSE4_1));
  EnsureSpace ensure_space(this);
  emit(0x66);
  emit_rex_64(dst, src);
  emit(0x0F);
  emit(0x3A);
  emit(0x22);
  emit_sse_operand(dst, src);
  emit(imm8);
}

void Assembler::pinsrq(XMMRegister dst, Operand src, uint8_t imm8) {
  DCHECK(IsEnabled(SSE4_1));
  EnsureSpace ensure_space(this);
  emit(0x66);
  emit_rex_64(dst, src);
  emit(0x0F);
  emit(0x3A);
  emit(0x22);
  emit_sse_operand(dst, src);
  emit(imm8);
}

void Assembler::pinsrd(XMMRegister dst, Register src, uint8_t imm8) {
  sse4_instr(dst, src, 0x66, 0x0F, 0x3A, 0x22, imm8);
}

void Assembler::pinsrd(XMMRegister dst, Operand src, uint8_t imm8) {
  sse4_instr(dst, src, 0x66, 0x0F, 0x3A, 0x22);
  emit(imm8);
}

void Assembler::pinsrb(XMMRegister dst, Register src, uint8_t imm8) {
  sse4_instr(dst, src, 0x66, 0x0F, 0x3A, 0x20, imm8);
}

void Assembler::pinsrb(XMMRegister dst, Operand src, uint8_t imm8) {
  sse4_instr(dst, src, 0x66, 0x0F, 0x3A, 0x20);
  emit(imm8);
}

void Assembler::insertps(XMMRegister dst, XMMRegister src, byte imm8) {
  DCHECK(is_uint8(imm8));
  sse4_instr(dst, src, 0x66, 0x0F, 0x3A, 0x21);
  emit(imm8);
}

void Assembler::insertps(XMMRegister dst, Operand src, byte imm8) {
  DCHECK(is_uint8(imm8));
  sse4_instr(dst, src, 0x66, 0x0F, 0x3A, 0x21);
  emit(imm8);
}

void Assembler::movsd(Operand dst, XMMRegister src) {
  DCHECK(!IsEnabled(AVX));
  EnsureSpace ensure_space(this);
  emit(0xF2);  // double
  emit_optional_rex_32(src, dst);
  emit(0x0F);
  emit(0x11);  // store
  emit_sse_operand(src, dst);
}

void Assembler::movsd(XMMRegister dst, XMMRegister src) {
  DCHECK(!IsEnabled(AVX));
  EnsureSpace ensure_space(this);
  emit(0xF2);  // double
  emit_optional_rex_32(dst, src);
  emit(0x0F);
  emit(0x10);  // load
  emit_sse_operand(dst, src);
}

void Assembler::movsd(XMMRegister dst, Operand src) {
  DCHECK(!IsEnabled(AVX));
  EnsureSpace ensure_space(this);
  emit(0xF2);  // double
  emit_optional_rex_32(dst, src);
  emit(0x0F);
  emit(0x10);  // load
  emit_sse_operand(dst, src);
}

void Assembler::movaps(XMMRegister dst, XMMRegister src) {
  DCHECK(!IsEnabled(AVX));
  EnsureSpace ensure_space(this);
  if (src.low_bits() == 4) {
    // Try to avoid an unnecessary SIB byte.
    emit_optional_rex_32(src, dst);
    emit(0x0F);
    emit(0x29);
    emit_sse_operand(src, dst);
  } else {
    emit_optional_rex_32(dst, src);
    emit(0x0F);
    emit(0x28);
    emit_sse_operand(dst, src);
  }
}

void Assembler::movaps(XMMRegister dst, Operand src) {
  DCHECK(!IsEnabled(AVX));
  EnsureSpace ensure_space(this);
  emit_optional_rex_32(dst, src);
  emit(0x0F);
  emit(0x28);
  emit_sse_operand(dst, src);
}

void Assembler::shufps(XMMRegister dst, XMMRegister src, byte imm8) {
  DCHECK(is_uint8(imm8));
  EnsureSpace ensure_space(this);
  emit_optional_rex_32(dst, src);
  emit(0x0F);
  emit(0xC6);
  emit_sse_operand(dst, src);
  emit(imm8);
}

void Assembler::movapd(XMMRegister dst, XMMRegister src) {
  DCHECK(!IsEnabled(AVX));
  EnsureSpace ensure_space(this);
  if (src.low_bits() == 4) {
    // Try to avoid an unnecessary SIB byte.
    emit(0x66);
    emit_optional_rex_32(src, dst);
    emit(0x0F);
    emit(0x29);
    emit_sse_operand(src, dst);
  } else {
    emit(0x66);
    emit_optional_rex_32(dst, src);
    emit(0x0F);
    emit(0x28);
    emit_sse_operand(dst, src);
  }
}

void Assembler::movupd(XMMRegister dst, Operand src) {
  EnsureSpace ensure_space(this);
  emit(0x66);
  emit_optional_rex_32(dst, src);
  emit(0x0F);
  emit(0x10);
  emit_sse_operand(dst, src);
}

void Assembler::movupd(Operand dst, XMMRegister src) {
  EnsureSpace ensure_space(this);
  emit(0x66);
  emit_optional_rex_32(src, dst);
  emit(0x0F);
  emit(0x11);
  emit_sse_operand(src, dst);
}

void Assembler::ucomiss(XMMRegister dst, XMMRegister src) {
  DCHECK(!IsEnabled(AVX));
  EnsureSpace ensure_space(this);
  emit_optional_rex_32(dst, src);
  emit(0x0F);
  emit(0x2E);
  emit_sse_operand(dst, src);
}

void Assembler::ucomiss(XMMRegister dst, Operand src) {
  DCHECK(!IsEnabled(AVX));
  EnsureSpace ensure_space(this);
  emit_optional_rex_32(dst, src);
  emit(0x0F);
  emit(0x2E);
  emit_sse_operand(dst, src);
}

void Assembler::movss(XMMRegister dst, XMMRegister src) {
  DCHECK(!IsEnabled(AVX));
  EnsureSpace ensure_space(this);
  emit(0xF3);  // single
  emit_optional_rex_32(dst, src);
  emit(0x0F);
  emit(0x10);  // load
  emit_sse_operand(dst, src);
}

void Assembler::movss(XMMRegister dst, Operand src) {
  DCHECK(!IsEnabled(AVX));
  EnsureSpace ensure_space(this);
  emit(0xF3);  // single
  emit_optional_rex_32(dst, src);
  emit(0x0F);
  emit(0x10);  // load
  emit_sse_operand(dst, src);
}

void Assembler::movss(Operand src, XMMRegister dst) {
  DCHECK(!IsEnabled(AVX));
  EnsureSpace ensure_space(this);
  emit(0xF3);  // single
  emit_optional_rex_32(dst, src);
  emit(0x0F);
  emit(0x11);  // store
  emit_sse_operand(dst, src);
}

void Assembler::movlps(XMMRegister dst, Operand src) {
  DCHECK(!IsEnabled(AVX));
  EnsureSpace ensure_space(this);
  emit_optional_rex_32(dst, src);
  emit(0x0F);
  emit(0x12);
  emit_sse_operand(dst, src);
}

void Assembler::movlps(Operand src, XMMRegister dst) {
  DCHECK(!IsEnabled(AVX));
  EnsureSpace ensure_space(this);
  emit_optional_rex_32(dst, src);
  emit(0x0F);
  emit(0x13);
  emit_sse_operand(dst, src);
}

void Assembler::movhps(XMMRegister dst, Operand src) {
  DCHECK(!IsEnabled(AVX));
  EnsureSpace ensure_space(this);
  emit_optional_rex_32(dst, src);
  emit(0x0F);
  emit(0x16);
  emit_sse_operand(dst, src);
}

void Assembler::movhps(Operand src, XMMRegister dst) {
  DCHECK(!IsEnabled(AVX));
  EnsureSpace ensure_space(this);
  emit_optional_rex_32(dst, src);
  emit(0x0F);
  emit(0x17);
  emit_sse_operand(dst, src);
}

void Assembler::cmpps(XMMRegister dst, XMMRegister src, int8_t cmp) {
  EnsureSpace ensure_space(this);
  emit_optional_rex_32(dst, src);
  emit(0x0F);
  emit(0xC2);
  emit_sse_operand(dst, src);
  emit(cmp);
}

void Assembler::cmpps(XMMRegister dst, Operand src, int8_t cmp) {
  EnsureSpace ensure_space(this);
  emit_optional_rex_32(dst, src);
  emit(0x0F);
  emit(0xC2);
  emit_sse_operand(dst, src);
  emit(cmp);
}

void Assembler::cmppd(XMMRegister dst, XMMRegister src, int8_t cmp) {
  EnsureSpace ensure_space(this);
  emit(0x66);
  emit_optional_rex_32(dst, src);
  emit(0x0F);
  emit(0xC2);
  emit_sse_operand(dst, src);
  emit(cmp);
}

void Assembler::cmppd(XMMRegister dst, Operand src, int8_t cmp) {
  EnsureSpace ensure_space(this);
  emit(0x66);
  emit_optional_rex_32(dst, src);
  emit(0x0F);
  emit(0xC2);
  emit_sse_operand(dst, src);
  emit(cmp);
}

void Assembler::cvtdq2pd(XMMRegister dst, XMMRegister src) {
  sse2_instr(dst, src, 0xF3, 0x0F, 0xE6);
}

void Assembler::cvttss2si(Register dst, Operand src) {
  DCHECK(!IsEnabled(AVX));
  EnsureSpace ensure_space(this);
  emit(0xF3);
  emit_optional_rex_32(dst, src);
  emit(0x0F);
  emit(0x2C);
  emit_operand(dst, src);
}

void Assembler::cvttss2si(Register dst, XMMRegister src) {
  DCHECK(!IsEnabled(AVX));
  EnsureSpace ensure_space(this);
  emit(0xF3);
  emit_optional_rex_32(dst, src);
  emit(0x0F);
  emit(0x2C);
  emit_sse_operand(dst, src);
}

void Assembler::cvttsd2si(Register dst, Operand src) {
  DCHECK(!IsEnabled(AVX));
  EnsureSpace ensure_space(this);
  emit(0xF2);
  emit_optional_rex_32(dst, src);
  emit(0x0F);
  emit(0x2C);
  emit_operand(dst, src);
}

void Assembler::cvttsd2si(Register dst, XMMRegister src) {
  DCHECK(!IsEnabled(AVX));
  EnsureSpace ensure_space(this);
  emit(0xF2);
  emit_optional_rex_32(dst, src);
  emit(0x0F);
  emit(0x2C);
  emit_sse_operand(dst, src);
}

void Assembler::cvttss2siq(Register dst, XMMRegister src) {
  DCHECK(!IsEnabled(AVX));
  EnsureSpace ensure_space(this);
  emit(0xF3);
  emit_rex_64(dst, src);
  emit(0x0F);
  emit(0x2C);
  emit_sse_operand(dst, src);
}

void Assembler::cvttss2siq(Register dst, Operand src) {
  DCHECK(!IsEnabled(AVX));
  EnsureSpace ensure_space(this);
  emit(0xF3);
  emit_rex_64(dst, src);
  emit(0x0F);
  emit(0x2C);
  emit_sse_operand(dst, src);
}

void Assembler::cvttsd2siq(Register dst, XMMRegister src) {
  DCHECK(!IsEnabled(AVX));
  EnsureSpace ensure_space(this);
  emit(0xF2);
  emit_rex_64(dst, src);
  emit(0x0F);
  emit(0x2C);
  emit_sse_operand(dst, src);
}

void Assembler::cvttsd2siq(Register dst, Operand src) {
  DCHECK(!IsEnabled(AVX));
  EnsureSpace ensure_space(this);
  emit(0xF2);
  emit_rex_64(dst, src);
  emit(0x0F);
  emit(0x2C);
  emit_sse_operand(dst, src);
}

void Assembler::cvttps2dq(XMMRegister dst, Operand src) {
  EnsureSpace ensure_space(this);
  emit(0xF3);
  emit_rex_64(dst, src);
  emit(0x0F);
  emit(0x5B);
  emit_sse_operand(dst, src);
}

void Assembler::cvttps2dq(XMMRegister dst, XMMRegister src) {
  EnsureSpace ensure_space(this);
  emit(0xF3);
  emit_rex_64(dst, src);
  emit(0x0F);
  emit(0x5B);
  emit_sse_operand(dst, src);
}

void Assembler::cvtlsi2sd(XMMRegister dst, Operand src) {
  DCHECK(!IsEnabled(AVX));
  EnsureSpace ensure_space(this);
  emit(0xF2);
  emit_optional_rex_32(dst, src);
  emit(0x0F);
  emit(0x2A);
  emit_sse_operand(dst, src);
}

void Assembler::cvtlsi2sd(XMMRegister dst, Register src) {
  DCHECK(!IsEnabled(AVX));
  EnsureSpace ensure_space(this);
  emit(0xF2);
  emit_optional_rex_32(dst, src);
  emit(0x0F);
  emit(0x2A);
  emit_sse_operand(dst, src);
}

void Assembler::cvtlsi2ss(XMMRegister dst, Operand src) {
  DCHECK(!IsEnabled(AVX));
  EnsureSpace ensure_space(this);
  emit(0xF3);
  emit_optional_rex_32(dst, src);
  emit(0x0F);
  emit(0x2A);
  emit_sse_operand(dst, src);
}

void Assembler::cvtlsi2ss(XMMRegister dst, Register src) {
  EnsureSpace ensure_space(this);
  emit(0xF3);
  emit_optional_rex_32(dst, src);
  emit(0x0F);
  emit(0x2A);
  emit_sse_operand(dst, src);
}

void Assembler::cvtqsi2ss(XMMRegister dst, Operand src) {
  DCHECK(!IsEnabled(AVX));
  EnsureSpace ensure_space(this);
  emit(0xF3);
  emit_rex_64(dst, src);
  emit(0x0F);
  emit(0x2A);
  emit_sse_operand(dst, src);
}

void Assembler::cvtqsi2ss(XMMRegister dst, Register src) {
  DCHECK(!IsEnabled(AVX));
  EnsureSpace ensure_space(this);
  emit(0xF3);
  emit_rex_64(dst, src);
  emit(0x0F);
  emit(0x2A);
  emit_sse_operand(dst, src);
}

void Assembler::cvtqsi2sd(XMMRegister dst, Operand src) {
  DCHECK(!IsEnabled(AVX));
  EnsureSpace ensure_space(this);
  emit(0xF2);
  emit_rex_64(dst, src);
  emit(0x0F);
  emit(0x2A);
  emit_sse_operand(dst, src);
}

void Assembler::cvtqsi2sd(XMMRegister dst, Register src) {
  DCHECK(!IsEnabled(AVX));
  EnsureSpace ensure_space(this);
  emit(0xF2);
  emit_rex_64(dst, src);
  emit(0x0F);
  emit(0x2A);
  emit_sse_operand(dst, src);
}

void Assembler::cvtsd2si(Register dst, XMMRegister src) {
  DCHECK(!IsEnabled(AVX));
  EnsureSpace ensure_space(this);
  emit(0xF2);
  emit_optional_rex_32(dst, src);
  emit(0x0F);
  emit(0x2D);
  emit_sse_operand(dst, src);
}

void Assembler::cvtsd2siq(Register dst, XMMRegister src) {
  DCHECK(!IsEnabled(AVX));
  EnsureSpace ensure_space(this);
  emit(0xF2);
  emit_rex_64(dst, src);
  emit(0x0F);
  emit(0x2D);
  emit_sse_operand(dst, src);
}

void Assembler::haddps(XMMRegister dst, XMMRegister src) {
  DCHECK(IsEnabled(SSE3));
  EnsureSpace ensure_space(this);
  emit(0xF2);
  emit_optional_rex_32(dst, src);
  emit(0x0F);
  emit(0x7C);
  emit_sse_operand(dst, src);
}

void Assembler::haddps(XMMRegister dst, Operand src) {
  DCHECK(IsEnabled(SSE3));
  EnsureSpace ensure_space(this);
  emit(0xF2);
  emit_optional_rex_32(dst, src);
  emit(0x0F);
  emit(0x7C);
  emit_sse_operand(dst, src);
}

void Assembler::cmpeqss(XMMRegister dst, XMMRegister src) {
  DCHECK(!IsEnabled(AVX));
  EnsureSpace ensure_space(this);
  emit(0xF3);
  emit_optional_rex_32(dst, src);
  emit(0x0F);
  emit(0xC2);
  emit_sse_operand(dst, src);
  emit(0x00);  // EQ == 0
}

void Assembler::cmpeqsd(XMMRegister dst, XMMRegister src) {
  DCHECK(!IsEnabled(AVX));
  EnsureSpace ensure_space(this);
  emit(0xF2);
  emit_optional_rex_32(dst, src);
  emit(0x0F);
  emit(0xC2);
  emit_sse_operand(dst, src);
  emit(0x00);  // EQ == 0
}

void Assembler::cmpltsd(XMMRegister dst, XMMRegister src) {
  EnsureSpace ensure_space(this);
  emit(0xF2);
  emit_optional_rex_32(dst, src);
  emit(0x0F);
  emit(0xC2);
  emit_sse_operand(dst, src);
  emit(0x01);  // LT == 1
}

void Assembler::roundss(XMMRegister dst, XMMRegister src, RoundingMode mode) {
  DCHECK(!IsEnabled(AVX));
  sse4_instr(dst, src, 0x66, 0x0F, 0x3A, 0x0A);
  // Mask precision exception.
  emit(static_cast<byte>(mode) | 0x8);
}

void Assembler::roundss(XMMRegister dst, Operand src, RoundingMode mode) {
  DCHECK(!IsEnabled(AVX));
  sse4_instr(dst, src, 0x66, 0x0F, 0x3A, 0x0A);
  // Mask precision exception.
  emit(static_cast<byte>(mode) | 0x8);
}

void Assembler::roundsd(XMMRegister dst, XMMRegister src, RoundingMode mode) {
  DCHECK(!IsEnabled(AVX));
  sse4_instr(dst, src, 0x66, 0x0F, 0x3A, 0x0B);
  // Mask precision exception.
  emit(static_cast<byte>(mode) | 0x8);
}

void Assembler::roundsd(XMMRegister dst, Operand src, RoundingMode mode) {
  DCHECK(!IsEnabled(AVX));
  sse4_instr(dst, src, 0x66, 0x0F, 0x3A, 0x0B);
  // Mask precision exception.
  emit(static_cast<byte>(mode) | 0x8);
}

void Assembler::roundps(XMMRegister dst, XMMRegister src, RoundingMode mode) {
  DCHECK(!IsEnabled(AVX));
  sse4_instr(dst, src, 0x66, 0x0F, 0x3A, 0x08);
  // Mask precision exception.
  emit(static_cast<byte>(mode) | 0x8);
}

void Assembler::roundpd(XMMRegister dst, XMMRegister src, RoundingMode mode) {
  DCHECK(!IsEnabled(AVX));
  sse4_instr(dst, src, 0x66, 0x0F, 0x3A, 0x09);
  // Mask precision exception.
  emit(static_cast<byte>(mode) | 0x8);
}

void Assembler::movmskpd(Register dst, XMMRegister src) {
  EnsureSpace ensure_space(this);
  emit(0x66);
  emit_optional_rex_32(dst, src);
  emit(0x0F);
  emit(0x50);
  emit_sse_operand(dst, src);
}

void Assembler::movmskps(Register dst, XMMRegister src) {
  EnsureSpace ensure_space(this);
  emit_optional_rex_32(dst, src);
  emit(0x0F);
  emit(0x50);
  emit_sse_operand(dst, src);
}

void Assembler::pmovmskb(Register dst, XMMRegister src) {
  EnsureSpace ensure_space(this);
  emit(0x66);
  emit_optional_rex_32(dst, src);
  emit(0x0F);
  emit(0xD7);
  emit_sse_operand(dst, src);
}

// AVX instructions
#define VMOV_DUP(SIMDRegister, length)                            \
  void Assembler::vmovddup(SIMDRegister dst, SIMDRegister src) {  \
    DCHECK(IsEnabled(AVX));                                       \
    EnsureSpace ensure_space(this);                               \
    emit_vex_prefix(dst, xmm0, src, k##length, kF2, k0F, kWIG);   \
    emit(0x12);                                                   \
    emit_sse_operand(dst, src);                                   \
  }                                                               \
                                                                  \
  void Assembler::vmovddup(SIMDRegister dst, Operand src) {       \
    DCHECK(IsEnabled(AVX));                                       \
    EnsureSpace ensure_space(this);                               \
    emit_vex_prefix(dst, xmm0, src, k##length, kF2, k0F, kWIG);   \
    emit(0x12);                                                   \
    emit_sse_operand(dst, src);                                   \
  }                                                               \
                                                                  \
  void Assembler::vmovshdup(SIMDRegister dst, SIMDRegister src) { \
    DCHECK(IsEnabled(AVX));                                       \
    EnsureSpace ensure_space(this);                               \
    emit_vex_prefix(dst, xmm0, src, k##length, kF3, k0F, kWIG);   \
    emit(0x16);                                                   \
    emit_sse_operand(dst, src);                                   \
  }
VMOV_DUP(XMMRegister, L128)
VMOV_DUP(YMMRegister, L256)
#undef VMOV_DUP

#define BROADCASTSS(SIMDRegister, length)                           \
  void Assembler::vbroadcastss(SIMDRegister dst, Operand src) {     \
    DCHECK(IsEnabled(AVX));                                         \
    EnsureSpace ensure_space(this);                                 \
    emit_vex_prefix(dst, xmm0, src, k##length, k66, k0F38, kW0);    \
    emit(0x18);                                                     \
    emit_sse_operand(dst, src);                                     \
  }                                                                 \
  void Assembler::vbroadcastss(SIMDRegister dst, XMMRegister src) { \
    DCHECK(IsEnabled(AVX2));                                        \
    EnsureSpace ensure_space(this);                                 \
    emit_vex_prefix(dst, xmm0, src, k##length, k66, k0F38, kW0);    \
    emit(0x18);                                                     \
    emit_sse_operand(dst, src);                                     \
  }
BROADCASTSS(XMMRegister, L128)
BROADCASTSS(YMMRegister, L256)
#undef BROADCASTSS

void Assembler::fma_instr(byte op, XMMRegister dst, XMMRegister src1,
                          XMMRegister src2, VectorLength l, SIMDPrefix pp,
                          LeadingOpcode m, VexW w) {
  DCHECK(IsEnabled(FMA3));
  EnsureSpace ensure_space(this);
  emit_vex_prefix(dst, src1, src2, l, pp, m, w);
  emit(op);
  emit_sse_operand(dst, src2);
}

void Assembler::fma_instr(byte op, XMMRegister dst, XMMRegister src1,
                          Operand src2, VectorLength l, SIMDPrefix pp,
                          LeadingOpcode m, VexW w) {
  DCHECK(IsEnabled(FMA3));
  EnsureSpace ensure_space(this);
  emit_vex_prefix(dst, src1, src2, l, pp, m, w);
  emit(op);
  emit_sse_operand(dst, src2);
}

void Assembler::vmovd(XMMRegister dst, Register src) {
  DCHECK(IsEnabled(AVX));
  EnsureSpace ensure_space(this);
  XMMRegister isrc = XMMRegister::from_code(src.code());
  emit_vex_prefix(dst, xmm0, isrc, kL128, k66, k0F, kW0);
  emit(0x6E);
  emit_sse_operand(dst, src);
}

void Assembler::vmovd(XMMRegister dst, Operand src) {
  DCHECK(IsEnabled(AVX));
  EnsureSpace ensure_space(this);
  emit_vex_prefix(dst, xmm0, src, kL128, k66, k0F, kW0);
  emit(0x6E);
  emit_sse_operand(dst, src);
}

void Assembler::vmovd(Register dst, XMMRegister src) {
  DCHECK(IsEnabled(AVX));
  EnsureSpace ensure_space(this);
  XMMRegister idst = XMMRegister::from_code(dst.code());
  emit_vex_prefix(src, xmm0, idst, kL128, k66, k0F, kW0);
  emit(0x7E);
  emit_sse_operand(src, dst);
}

void Assembler::vmovq(XMMRegister dst, Register src) {
  DCHECK(IsEnabled(AVX));
  EnsureSpace ensure_space(this);
  XMMRegister isrc = XMMRegister::from_code(src.code());
  emit_vex_prefix(dst, xmm0, isrc, kL128, k66, k0F, kW1);
  emit(0x6E);
  emit_sse_operand(dst, src);
}

void Assembler::vmovq(XMMRegister dst, Operand src) {
  DCHECK(IsEnabled(AVX));
  EnsureSpace ensure_space(this);
  emit_vex_prefix(dst, xmm0, src, kL128, k66, k0F, kW1);
  emit(0x6E);
  emit_sse_operand(dst, src);
}

void Assembler::vmovq(Register dst, XMMRegister src) {
  DCHECK(IsEnabled(AVX));
  EnsureSpace ensure_space(this);
  XMMRegister idst = XMMRegister::from_code(dst.code());
  emit_vex_prefix(src, xmm0, idst, kL128, k66, k0F, kW1);
  emit(0x7E);
  emit_sse_operand(src, dst);
}

void Assembler::vmovdqa(XMMRegister dst, Operand src) {
  DCHECK(IsEnabled(AVX));
  EnsureSpace ensure_space(this);
  emit_vex_prefix(dst, xmm0, src, kL128, k66, k0F, kWIG);
  emit(0x6F);
  emit_sse_operand(dst, src);
}

void Assembler::vmovdqa(XMMRegister dst, XMMRegister src) {
  DCHECK(IsEnabled(AVX));
  EnsureSpace ensure_space(this);
  emit_vex_prefix(dst, xmm0, src, kL128, k66, k0F, kWIG);
  emit(0x6F);
  emit_sse_operand(dst, src);
}

void Assembler::vmovdqa(YMMRegister dst, Operand src) {
  DCHECK(IsEnabled(AVX));
  EnsureSpace ensure_space(this);
  emit_vex_prefix(dst, ymm0, src, kL256, k66, k0F, kWIG);
  emit(0x6F);
  emit_sse_operand(dst, src);
}

void Assembler::vmovdqa(YMMRegister dst, YMMRegister src) {
  DCHECK(IsEnabled(AVX));
  EnsureSpace ensure_space(this);
  emit_vex_prefix(dst, ymm0, src, kL256, k66, k0F, kWIG);
  emit(0x6F);
  emit_sse_operand(dst, src);
}

void Assembler::vmovdqu(XMMRegister dst, Operand src) {
  DCHECK(IsEnabled(AVX));
  EnsureSpace ensure_space(this);
  emit_vex_prefix(dst, xmm0, src, kL128, kF3, k0F, kWIG);
  emit(0x6F);
  emit_sse_operand(dst, src);
}

void Assembler::vmovdqu(Operand dst, XMMRegister src) {
  DCHECK(IsEnabled(AVX));
  EnsureSpace ensure_space(this);
  emit_vex_prefix(src, xmm0, dst, kL128, kF3, k0F, kWIG);
  emit(0x7F);
  emit_sse_operand(src, dst);
}

void Assembler::vmovdqu(XMMRegister dst, XMMRegister src) {
  DCHECK(IsEnabled(AVX));
  EnsureSpace ensure_space(this);
  emit_vex_prefix(src, xmm0, dst, kL128, kF3, k0F, kWIG);
  emit(0x7F);
  emit_sse_operand(src, dst);
}

void Assembler::vmovdqu(YMMRegister dst, Operand src) {
  DCHECK(IsEnabled(AVX));
  EnsureSpace ensure_space(this);
  emit_vex_prefix(dst, ymm0, src, kL256, kF3, k0F, kWIG);
  emit(0x6F);
  emit_sse_operand(dst, src);
}

void Assembler::vmovdqu(Operand dst, YMMRegister src) {
  DCHECK(IsEnabled(AVX));
  EnsureSpace ensure_space(this);
  emit_vex_prefix(src, ymm0, dst, kL256, kF3, k0F, kWIG);
  emit(0x7F);
  emit_sse_operand(src, dst);
}

void Assembler::vmovdqu(YMMRegister dst, YMMRegister src) {
  DCHECK(IsEnabled(AVX));
  EnsureSpace ensure_space(this);
  emit_vex_prefix(src, ymm0, dst, kL256, kF3, k0F, kWIG);
  emit(0x7F);
  emit_sse_operand(src, dst);
}

void Assembler::vmovlps(XMMRegister dst, XMMRegister src1, Operand src2) {
  DCHECK(IsEnabled(AVX));
  EnsureSpace ensure_space(this);
  emit_vex_prefix(dst, src1, src2, kL128, kNoPrefix, k0F, kWIG);
  emit(0x12);
  emit_sse_operand(dst, src2);
}

void Assembler::vmovlps(Operand dst, XMMRegister src) {
  DCHECK(IsEnabled(AVX));
  EnsureSpace ensure_space(this);
  emit_vex_prefix(src, xmm0, dst, kL128, kNoPrefix, k0F, kWIG);
  emit(0x13);
  emit_sse_operand(src, dst);
}

void Assembler::vmovhps(XMMRegister dst, XMMRegister src1, Operand src2) {
  DCHECK(IsEnabled(AVX));
  EnsureSpace ensure_space(this);
  emit_vex_prefix(dst, src1, src2, kL128, kNoPrefix, k0F, kWIG);
  emit(0x16);
  emit_sse_operand(dst, src2);
}

void Assembler::vmovhps(Operand dst, XMMRegister src) {
  DCHECK(IsEnabled(AVX));
  EnsureSpace ensure_space(this);
  emit_vex_prefix(src, xmm0, dst, kL128, kNoPrefix, k0F, kWIG);
  emit(0x17);
  emit_sse_operand(src, dst);
}

void Assembler::vinstr(byte op, XMMRegister dst, XMMRegister src1,
                       XMMRegister src2, SIMDPrefix pp, LeadingOpcode m, VexW w,
                       CpuFeature feature) {
  DCHECK(IsEnabled(feature));
  DCHECK(feature == AVX || feature == AVX2);
  EnsureSpace ensure_space(this);
  emit_vex_prefix(dst, src1, src2, kLIG, pp, m, w);
  emit(op);
  emit_sse_operand(dst, src2);
}

void Assembler::vinstr(byte op, XMMRegister dst, XMMRegister src1, Operand src2,
                       SIMDPrefix pp, LeadingOpcode m, VexW w,
                       CpuFeature feature) {
  DCHECK(IsEnabled(feature));
  DCHECK(feature == AVX || feature == AVX2);
  EnsureSpace ensure_space(this);
  emit_vex_prefix(dst, src1, src2, kLIG, pp, m, w);
  emit(op);
  emit_sse_operand(dst, src2);
}

template <typename Reg1, typename Reg2, typename Op>
void Assembler::vinstr(byte op, Reg1 dst, Reg2 src1, Op src2, SIMDPrefix pp,
                       LeadingOpcode m, VexW w, CpuFeature feature) {
  DCHECK(IsEnabled(feature));
  DCHECK(feature == AVX || feature == AVX2);
  EnsureSpace ensure_space(this);
  emit_vex_prefix(dst, src1, src2, kL256, pp, m, w);
  emit(op);
  emit_sse_operand(dst, src2);
}

template EXPORT_TEMPLATE_DEFINE(V8_EXPORT_PRIVATE) void Assembler::vinstr(
    byte op, YMMRegister dst, YMMRegister src1, YMMRegister src2, SIMDPrefix pp,
    LeadingOpcode m, VexW w, CpuFeature feature);
template EXPORT_TEMPLATE_DEFINE(V8_EXPORT_PRIVATE) void Assembler::vinstr(
    byte op, YMMRegister dst, XMMRegister src1, XMMRegister src2, SIMDPrefix pp,
    LeadingOpcode m, VexW w, CpuFeature feature);
template EXPORT_TEMPLATE_DEFINE(V8_EXPORT_PRIVATE) void Assembler::vinstr(
    byte op, YMMRegister dst, YMMRegister src1, Operand src2, SIMDPrefix pp,
    LeadingOpcode m, VexW w, CpuFeature feature);
template EXPORT_TEMPLATE_DEFINE(V8_EXPORT_PRIVATE) void Assembler::vinstr(
    byte op, YMMRegister dst, YMMRegister src1, XMMRegister src2, SIMDPrefix pp,
    LeadingOpcode m, VexW w, CpuFeature feature);
template EXPORT_TEMPLATE_DEFINE(V8_EXPORT_PRIVATE) void Assembler::vinstr(
    byte op, YMMRegister dst, XMMRegister src1, Operand src2, SIMDPrefix pp,
    LeadingOpcode m, VexW w, CpuFeature feature);

void Assembler::vps(byte op, XMMRegister dst, XMMRegister src1,
                    XMMRegister src2) {
  DCHECK(IsEnabled(AVX));
  EnsureSpace ensure_space(this);
  emit_vex_prefix(dst, src1, src2, kL128, kNoPrefix, k0F, kWIG);
  emit(op);
  emit_sse_operand(dst, src2);
}

void Assembler::vps(byte op, YMMRegister dst, YMMRegister src1,
                    YMMRegister src2) {
  DCHECK(IsEnabled(AVX));
  EnsureSpace ensure_space(this);
  emit_vex_prefix(dst, src1, src2, kL256, kNoPrefix, k0F, kWIG);
  emit(op);
  emit_sse_operand(dst, src2);
}

void Assembler::vps(byte op, XMMRegister dst, XMMRegister src1, Operand src2) {
  DCHECK(IsEnabled(AVX));
  EnsureSpace ensure_space(this);
  emit_vex_prefix(dst, src1, src2, kL128, kNoPrefix, k0F, kWIG);
  emit(op);
  emit_sse_operand(dst, src2);
}

void Assembler::vps(byte op, YMMRegister dst, YMMRegister src1, Operand src2) {
  DCHECK(IsEnabled(AVX));
  EnsureSpace ensure_space(this);
  emit_vex_prefix(dst, src1, src2, kL256, kNoPrefix, k0F, kWIG);
  emit(op);
  emit_sse_operand(dst, src2);
}

void Assembler::vps(byte op, XMMRegister dst, XMMRegister src1,
                    XMMRegister src2, byte imm8) {
  DCHECK(IsEnabled(AVX));
  EnsureSpace ensure_space(this);
  emit_vex_prefix(dst, src1, src2, kL128, kNoPrefix, k0F, kWIG);
  emit(op);
  emit_sse_operand(dst, src2);
  emit(imm8);
}

void Assembler::vps(byte op, YMMRegister dst, YMMRegister src1,
                    YMMRegister src2, byte imm8) {
  DCHECK(IsEnabled(AVX));
  EnsureSpace ensure_space(this);
  emit_vex_prefix(dst, src1, src2, kL256, kNoPrefix, k0F, kWIG);
  emit(op);
  emit_sse_operand(dst, src2);
  emit(imm8);
}

#define VPD(DSTRegister, SRCRegister, length)                     \
  void Assembler::vpd(byte op, DSTRegister dst, SRCRegister src1, \
                      SRCRegister src2) {                         \
    DCHECK(IsEnabled(AVX));                                       \
    EnsureSpace ensure_space(this);                               \
    emit_vex_prefix(dst, src1, src2, k##length, k66, k0F, kWIG);  \
    emit(op);                                                     \
    emit_sse_operand(dst, src2);                                  \
  }                                                               \
                                                                  \
  void Assembler::vpd(byte op, DSTRegister dst, SRCRegister src1, \
                      Operand src2) {                             \
    DCHECK(IsEnabled(AVX));                                       \
    EnsureSpace ensure_space(this);                               \
    emit_vex_prefix(dst, src1, src2, k##length, k66, k0F, kWIG);  \
    emit(op);                                                     \
    emit_sse_operand(dst, src2);                                  \
  }
VPD(XMMRegister, XMMRegister, L128)
VPD(XMMRegister, YMMRegister, L256)
VPD(YMMRegister, YMMRegister, L256)
#undef VPD

void Assembler::vucomiss(XMMRegister dst, XMMRegister src) {
  DCHECK(IsEnabled(AVX));
  EnsureSpace ensure_space(this);
  emit_vex_prefix(dst, xmm0, src, kLIG, kNoPrefix, k0F, kWIG);
  emit(0x2E);
  emit_sse_operand(dst, src);
}

void Assembler::vucomiss(XMMRegister dst, Operand src) {
  DCHECK(IsEnabled(AVX));
  EnsureSpace ensure_space(this);
  emit_vex_prefix(dst, xmm0, src, kLIG, kNoPrefix, k0F, kWIG);
  emit(0x2E);
  emit_sse_operand(dst, src);
}

void Assembler::vpmovmskb(Register dst, XMMRegister src) {
  XMMRegister idst = XMMRegister::from_code(dst.code());
  DCHECK(IsEnabled(AVX));
  EnsureSpace ensure_space(this);
  emit_vex_prefix(idst, xmm0, src, kL128, k66, k0F, kWIG);
  emit(0xD7);
  emit_sse_operand(idst, src);
}

void Assembler::vss(byte op, XMMRegister dst, XMMRegister src1,
                    XMMRegister src2) {
  DCHECK(IsEnabled(AVX));
  EnsureSpace ensure_space(this);
  emit_vex_prefix(dst, src1, src2, kLIG, kF3, k0F, kWIG);
  emit(op);
  emit_sse_operand(dst, src2);
}

void Assembler::vss(byte op, XMMRegister dst, XMMRegister src1, Operand src2) {
  DCHECK(IsEnabled(AVX));
  EnsureSpace ensure_space(this);
  emit_vex_prefix(dst, src1, src2, kLIG, kF3, k0F, kWIG);
  emit(op);
  emit_sse_operand(dst, src2);
}

void Assembler::bmi1q(byte op, Register reg, Register vreg, Register rm) {
  DCHECK(IsEnabled(BMI1));
  EnsureSpace ensure_space(this);
  emit_vex_prefix(reg, vreg, rm, kLZ, kNoPrefix, k0F38, kW1);
  emit(op);
  emit_modrm(reg, rm);
}

void Assembler::bmi1q(byte op, Register reg, Register vreg, Operand rm) {
  DCHECK(IsEnabled(BMI1));
  EnsureSpace ensure_space(this);
  emit_vex_prefix(reg, vreg, rm, kLZ, kNoPrefix, k0F38, kW1);
  emit(op);
  emit_operand(reg, rm);
}

void Assembler::bmi1l(byte op, Register reg, Register vreg, Register rm) {
  DCHECK(IsEnabled(BMI1));
  EnsureSpace ensure_space(this);
  emit_vex_prefix(reg, vreg, rm, kLZ, kNoPrefix, k0F38, kW0);
  emit(op);
  emit_modrm(reg, rm);
}

void Assembler::bmi1l(byte op, Register reg, Register vreg, Operand rm) {
  DCHECK(IsEnabled(BMI1));
  EnsureSpace ensure_space(this);
  emit_vex_prefix(reg, vreg, rm, kLZ, kNoPrefix, k0F38, kW0);
  emit(op);
  emit_operand(reg, rm);
}

void Assembler::tzcntq(Register dst, Register src) {
  DCHECK(IsEnabled(BMI1));
  EnsureSpace ensure_space(this);
  emit(0xF3);
  emit_rex_64(dst, src);
  emit(0x0F);
  emit(0xBC);
  emit_modrm(dst, src);
}

void Assembler::tzcntq(Register dst, Operand src) {
  DCHECK(IsEnabled(BMI1));
  EnsureSpace ensure_space(this);
  emit(0xF3);
  emit_rex_64(dst, src);
  emit(0x0F);
  emit(0xBC);
  emit_operand(dst, src);
}

void Assembler::tzcntl(Register dst, Register src) {
  DCHECK(IsEnabled(BMI1));
  EnsureSpace ensure_space(this);
  emit(0xF3);
  emit_optional_rex_32(dst, src);
  emit(0x0F);
  emit(0xBC);
  emit_modrm(dst, src);
}

void Assembler::tzcntl(Register dst, Operand src) {
  DCHECK(IsEnabled(BMI1));
  EnsureSpace ensure_space(this);
  emit(0xF3);
  emit_optional_rex_32(dst, src);
  emit(0x0F);
  emit(0xBC);
  emit_operand(dst, src);
}

void Assembler::lzcntq(Register dst, Register src) {
  DCHECK(IsEnabled(LZCNT));
  EnsureSpace ensure_space(this);
  emit(0xF3);
  emit_rex_64(dst, src);
  emit(0x0F);
  emit(0xBD);
  emit_modrm(dst, src);
}

void Assembler::lzcntq(Register dst, Operand src) {
  DCHECK(IsEnabled(LZCNT));
  EnsureSpace ensure_space(this);
  emit(0xF3);
  emit_rex_64(dst, src);
  emit(0x0F);
  emit(0xBD);
  emit_operand(dst, src);
}

void Assembler::lzcntl(Register dst, Register src) {
  DCHECK(IsEnabled(LZCNT));
  EnsureSpace ensure_space(this);
  emit(0xF3);
  emit_optional_rex_32(dst, src);
  emit(0x0F);
  emit(0xBD);
  emit_modrm(dst, src);
}

void Assembler::lzcntl(Register dst, Operand src) {
  DCHECK(IsEnabled(LZCNT));
  EnsureSpace ensure_space(this);
  emit(0xF3);
  emit_optional_rex_32(dst, src);
  emit(0x0F);
  emit(0xBD);
  emit_operand(dst, src);
}

void Assembler::popcntq(Register dst, Register src) {
  DCHECK(IsEnabled(POPCNT));
  EnsureSpace ensure_space(this);
  emit(0xF3);
  emit_rex_64(dst, src);
  emit(0x0F);
  emit(0xB8);
  emit_modrm(dst, src);
}

void Assembler::popcntq(Register dst, Operand src) {
  DCHECK(IsEnabled(POPCNT));
  EnsureSpace ensure_space(this);
  emit(0xF3);
  emit_rex_64(dst, src);
  emit(0x0F);
  emit(0xB8);
  emit_operand(dst, src);
}

void Assembler::popcntl(Register dst, Register src) {
  DCHECK(IsEnabled(POPCNT));
  EnsureSpace ensure_space(this);
  emit(0xF3);
  emit_optional_rex_32(dst, src);
  emit(0x0F);
  emit(0xB8);
  emit_modrm(dst, src);
}

void Assembler::popcntl(Register dst, Operand src) {
  DCHECK(IsEnabled(POPCNT));
  EnsureSpace ensure_space(this);
  emit(0xF3);
  emit_optional_rex_32(dst, src);
  emit(0x0F);
  emit(0xB8);
  emit_operand(dst, src);
}

void Assembler::bmi2q(SIMDPrefix pp, byte op, Register reg, Register vreg,
                      Register rm) {
  DCHECK(IsEnabled(BMI2));
  EnsureSpace ensure_space(this);
  emit_vex_prefix(reg, vreg, rm, kLZ, pp, k0F38, kW1);
  emit(op);
  emit_modrm(reg, rm);
}

void Assembler::bmi2q(SIMDPrefix pp, byte op, Register reg, Register vreg,
                      Operand rm) {
  DCHECK(IsEnabled(BMI2));
  EnsureSpace ensure_space(this);
  emit_vex_prefix(reg, vreg, rm, kLZ, pp, k0F38, kW1);
  emit(op);
  emit_operand(reg, rm);
}

void Assembler::bmi2l(SIMDPrefix pp, byte op, Register reg, Register vreg,
                      Register rm) {
  DCHECK(IsEnabled(BMI2));
  EnsureSpace ensure_space(this);
  emit_vex_prefix(reg, vreg, rm, kLZ, pp, k0F38, kW0);
  emit(op);
  emit_modrm(reg, rm);
}

void Assembler::bmi2l(SIMDPrefix pp, byte op, Register reg, Register vreg,
                      Operand rm) {
  DCHECK(IsEnabled(BMI2));
  EnsureSpace ensure_space(this);
  emit_vex_prefix(reg, vreg, rm, kLZ, pp, k0F38, kW0);
  emit(op);
  emit_operand(reg, rm);
}

void Assembler::rorxq(Register dst, Register src, byte imm8) {
  DCHECK(IsEnabled(BMI2));
  DCHECK(is_uint8(imm8));
  Register vreg = Register::from_code(0);  // VEX.vvvv unused
  EnsureSpace ensure_space(this);
  emit_vex_prefix(dst, vreg, src, kLZ, kF2, k0F3A, kW1);
  emit(0xF0);
  emit_modrm(dst, src);
  emit(imm8);
}

void Assembler::rorxq(Register dst, Operand src, byte imm8) {
  DCHECK(IsEnabled(BMI2));
  DCHECK(is_uint8(imm8));
  Register vreg = Register::from_code(0);  // VEX.vvvv unused
  EnsureSpace ensure_space(this);
  emit_vex_prefix(dst, vreg, src, kLZ, kF2, k0F3A, kW1);
  emit(0xF0);
  emit_operand(dst, src);
  emit(imm8);
}

void Assembler::rorxl(Register dst, Register src, byte imm8) {
  DCHECK(IsEnabled(BMI2));
  DCHECK(is_uint8(imm8));
  Register vreg = Register::from_code(0);  // VEX.vvvv unused
  EnsureSpace ensure_space(this);
  emit_vex_prefix(dst, vreg, src, kLZ, kF2, k0F3A, kW0);
  emit(0xF0);
  emit_modrm(dst, src);
  emit(imm8);
}

void Assembler::rorxl(Register dst, Operand src, byte imm8) {
  DCHECK(IsEnabled(BMI2));
  DCHECK(is_uint8(imm8));
  Register vreg = Register::from_code(0);  // VEX.vvvv unused
  EnsureSpace ensure_space(this);
  emit_vex_prefix(dst, vreg, src, kLZ, kF2, k0F3A, kW0);
  emit(0xF0);
  emit_operand(dst, src);
  emit(imm8);
}

void Assembler::pause() {
  emit(0xF3);
  emit(0x90);
}

void Assembler::movups(XMMRegister dst, XMMRegister src) {
  EnsureSpace ensure_space(this);
  if (src.low_bits() == 4) {
    // Try to avoid an unnecessary SIB byte.
    emit_optional_rex_32(src, dst);
    emit(0x0F);
    emit(0x11);
    emit_sse_operand(src, dst);
  } else {
    emit_optional_rex_32(dst, src);
    emit(0x0F);
    emit(0x10);
    emit_sse_operand(dst, src);
  }
}

void Assembler::movups(XMMRegister dst, Operand src) {
  EnsureSpace ensure_space(this);
  emit_optional_rex_32(dst, src);
  emit(0x0F);
  emit(0x10);
  emit_sse_operand(dst, src);
}

void Assembler::movups(Operand dst, XMMRegister src) {
  EnsureSpace ensure_space(this);
  emit_optional_rex_32(src, dst);
  emit(0x0F);
  emit(0x11);
  emit_sse_operand(src, dst);
}

void Assembler::sse_instr(XMMRegister dst, XMMRegister src, byte escape,
                          byte opcode) {
  EnsureSpace ensure_space(this);
  emit_optional_rex_32(dst, src);
  emit(escape);
  emit(opcode);
  emit_sse_operand(dst, src);
}

void Assembler::sse_instr(XMMRegister dst, Operand src, byte escape,
                          byte opcode) {
  EnsureSpace ensure_space(this);
  emit_optional_rex_32(dst, src);
  emit(escape);
  emit(opcode);
  emit_sse_operand(dst, src);
}

void Assembler::sse2_instr(XMMRegister dst, XMMRegister src, byte prefix,
                           byte escape, byte opcode) {
  EnsureSpace ensure_space(this);
  emit(prefix);
  emit_optional_rex_32(dst, src);
  emit(escape);
  emit(opcode);
  emit_sse_operand(dst, src);
}

void Assembler::sse2_instr(XMMRegister dst, Operand src, byte prefix,
                           byte escape, byte opcode) {
  EnsureSpace ensure_space(this);
  emit(prefix);
  emit_optional_rex_32(dst, src);
  emit(escape);
  emit(opcode);
  emit_sse_operand(dst, src);
}

void Assembler::ssse3_instr(XMMRegister dst, XMMRegister src, byte prefix,
                            byte escape1, byte escape2, byte opcode) {
  DCHECK(IsEnabled(SSSE3));
  EnsureSpace ensure_space(this);
  emit(prefix);
  emit_optional_rex_32(dst, src);
  emit(escape1);
  emit(escape2);
  emit(opcode);
  emit_sse_operand(dst, src);
}

void Assembler::ssse3_instr(XMMRegister dst, Operand src, byte prefix,
                            byte escape1, byte escape2, byte opcode) {
  DCHECK(IsEnabled(SSSE3));
  EnsureSpace ensure_space(this);
  emit(prefix);
  emit_optional_rex_32(dst, src);
  emit(escape1);
  emit(escape2);
  emit(opcode);
  emit_sse_operand(dst, src);
}

void Assembler::sse4_instr(XMMRegister dst, Register src, byte prefix,
                           byte escape1, byte escape2, byte opcode,
                           int8_t imm8) {
  DCHECK(is_uint8(imm8));
  DCHECK(IsEnabled(SSE4_1));
  EnsureSpace ensure_space(this);
  emit(prefix);
  emit_optional_rex_32(dst, src);
  emit(escape1);
  emit(escape2);
  emit(opcode);
  emit_sse_operand(dst, src);
  emit(imm8);
}

void Assembler::sse4_instr(XMMRegister dst, XMMRegister src, byte prefix,
                           byte escape1, byte escape2, byte opcode) {
  DCHECK(IsEnabled(SSE4_1));
  EnsureSpace ensure_space(this);
  emit(prefix);
  emit_optional_rex_32(dst, src);
  emit(escape1);
  emit(escape2);
  emit(opcode);
  emit_sse_operand(dst, src);
}

void Assembler::sse4_instr(XMMRegister dst, Operand src, byte prefix,
                           byte escape1, byte escape2, byte opcode) {
  DCHECK(IsEnabled(SSE4_1));
  EnsureSpace ensure_space(this);
  emit(prefix);
  emit_optional_rex_32(dst, src);
  emit(escape1);
  emit(escape2);
  emit(opcode);
  emit_sse_operand(dst, src);
}

void Assembler::sse4_instr(Register dst, XMMRegister src, byte prefix,
                           byte escape1, byte escape2, byte opcode,
                           int8_t imm8) {
  DCHECK(is_uint8(imm8));
  DCHECK(IsEnabled(SSE4_1));
  EnsureSpace ensure_space(this);
  emit(prefix);
  emit_optional_rex_32(src, dst);
  emit(escape1);
  emit(escape2);
  emit(opcode);
  emit_sse_operand(src, dst);
  emit(imm8);
}

void Assembler::sse4_instr(Operand dst, XMMRegister src, byte prefix,
                           byte escape1, byte escape2, byte opcode,
                           int8_t imm8) {
  DCHECK(is_uint8(imm8));
  DCHECK(IsEnabled(SSE4_1));
  EnsureSpace ensure_space(this);
  emit(prefix);
  emit_optional_rex_32(src, dst);
  emit(escape1);
  emit(escape2);
  emit(opcode);
  emit_sse_operand(src, dst);
  emit(imm8);
}

void Assembler::sse4_2_instr(XMMRegister dst, XMMRegister src, byte prefix,
                             byte escape1, byte escape2, byte opcode) {
  DCHECK(IsEnabled(SSE4_2));
  EnsureSpace ensure_space(this);
  emit(prefix);
  emit_optional_rex_32(dst, src);
  emit(escape1);
  emit(escape2);
  emit(opcode);
  emit_sse_operand(dst, src);
}

void Assembler::sse4_2_instr(XMMRegister dst, Operand src, byte prefix,
                             byte escape1, byte escape2, byte opcode) {
  DCHECK(IsEnabled(SSE4_2));
  EnsureSpace ensure_space(this);
  emit(prefix);
  emit_optional_rex_32(dst, src);
  emit(escape1);
  emit(escape2);
  emit(opcode);
  emit_sse_operand(dst, src);
}

void Assembler::lddqu(XMMRegister dst, Operand src) {
  DCHECK(IsEnabled(SSE3));
  EnsureSpace ensure_space(this);
  emit(0xF2);
  emit_optional_rex_32(dst, src);
  emit(0x0F);
  emit(0xF0);
  emit_sse_operand(dst, src);
}

void Assembler::movddup(XMMRegister dst, XMMRegister src) {
  DCHECK(IsEnabled(SSE3));
  EnsureSpace ensure_space(this);
  emit(0xF2);
  emit_optional_rex_32(dst, src);
  emit(0x0F);
  emit(0x12);
  emit_sse_operand(dst, src);
}

void Assembler::movddup(XMMRegister dst, Operand src) {
  DCHECK(IsEnabled(SSE3));
  EnsureSpace ensure_space(this);
  emit(0xF2);
  emit_optional_rex_32(dst, src);
  emit(0x0F);
  emit(0x12);
  emit_sse_operand(dst, src);
}

void Assembler::movshdup(XMMRegister dst, XMMRegister src) {
  DCHECK(IsEnabled(SSE3));
  EnsureSpace ensure_space(this);
  emit(0xF3);
  emit_optional_rex_32(dst, src);
  emit(0x0F);
  emit(0x16);
  emit_sse_operand(dst, src);
}

void Assembler::psrldq(XMMRegister dst, uint8_t shift) {
  EnsureSpace ensure_space(this);
  emit(0x66);
  emit_optional_rex_32(dst);
  emit(0x0F);
  emit(0x73);
  emit_sse_operand(dst);
  emit(shift);
}

void Assembler::pshufhw(XMMRegister dst, XMMRegister src, uint8_t shuffle) {
  EnsureSpace ensure_space(this);
  emit(0xF3);
  emit_optional_rex_32(dst, src);
  emit(0x0F);
  emit(0x70);
  emit_sse_operand(dst, src);
  emit(shuffle);
}

void Assembler::pshufhw(XMMRegister dst, Operand src, uint8_t shuffle) {
  EnsureSpace ensure_space(this);
  emit(0xF3);
  emit_optional_rex_32(dst, src);
  emit(0x0F);
  emit(0x70);
  emit_sse_operand(dst, src);
  emit(shuffle);
}

void Assembler::pshuflw(XMMRegister dst, XMMRegister src, uint8_t shuffle) {
  EnsureSpace ensure_space(this);
  emit(0xF2);
  emit_optional_rex_32(dst, src);
  emit(0x0F);
  emit(0x70);
  emit_sse_operand(dst, src);
  emit(shuffle);
}

void Assembler::pshuflw(XMMRegister dst, Operand src, uint8_t shuffle) {
  EnsureSpace ensure_space(this);
  emit(0xF2);
  emit_optional_rex_32(dst, src);
  emit(0x0F);
  emit(0x70);
  emit_sse_operand(dst, src);
  emit(shuffle);
}

void Assembler::pshufd(XMMRegister dst, XMMRegister src, uint8_t shuffle) {
  EnsureSpace ensure_space(this);
  emit(0x66);
  emit_optional_rex_32(dst, src);
  emit(0x0F);
  emit(0x70);
  emit_sse_operand(dst, src);
  emit(shuffle);
}

void Assembler::pshufd(XMMRegister dst, Operand src, uint8_t shuffle) {
  EnsureSpace ensure_space(this);
  emit(0x66);
  emit_optional_rex_32(dst, src);
  emit(0x0F);
  emit(0x70);
  emit_sse_operand(dst, src);
  emit(shuffle);
}

void Assembler::emit_sse_operand(XMMRegister reg, Operand adr) {
  Register ireg = Register::from_code(reg.code());
  emit_operand(ireg, adr);
}

void Assembler::emit_sse_operand(Register reg, Operand adr) {
  emit_operand(reg, adr);
}

void Assembler::emit_sse_operand(XMMRegister dst, XMMRegister src) {
  emit(0xC0 | (dst.low_bits() << 3) | src.low_bits());
}

void Assembler::emit_sse_operand(XMMRegister dst, Register src) {
  emit(0xC0 | (dst.low_bits() << 3) | src.low_bits());
}

void Assembler::emit_sse_operand(Register dst, XMMRegister src) {
  emit(0xC0 | (dst.low_bits() << 3) | src.low_bits());
}

void Assembler::emit_sse_operand(XMMRegister dst) {
  emit(0xD8 | dst.low_bits());
}

void Assembler::db(uint8_t data) {
  EnsureSpace ensure_space(this);
  emit(data);
}

void Assembler::dd(uint32_t data, RelocInfo::Mode rmode) {
  EnsureSpace ensure_space(this);
  if (!RelocInfo::IsNoInfo(rmode)) {
    DCHECK(RelocInfo::IsDataEmbeddedObject(rmode) ||
           RelocInfo::IsLiteralConstant(rmode));
    RecordRelocInfo(rmode);
  }
  emitl(data);
}

void Assembler::dq(uint64_t data, RelocInfo::Mode rmode) {
  EnsureSpace ensure_space(this);
  if (!RelocInfo::IsNoInfo(rmode)) {
    DCHECK(RelocInfo::IsDataEmbeddedObject(rmode) ||
           RelocInfo::IsLiteralConstant(rmode));
    RecordRelocInfo(rmode);
  }
  emitq(data);
}

void Assembler::dq(Label* label) {
  EnsureSpace ensure_space(this);
  if (label->is_bound()) {
    internal_reference_positions_.push_back(pc_offset());
    emit(Immediate64(reinterpret_cast<Address>(buffer_start_) + label->pos(),
                     RelocInfo::INTERNAL_REFERENCE));
  } else {
    RecordRelocInfo(RelocInfo::INTERNAL_REFERENCE);
    emitl(0);  // Zero for the first 32bit marks it as 64bit absolute address.
    if (label->is_linked()) {
      emitl(label->pos());
      label->link_to(pc_offset() - sizeof(int32_t));
    } else {
      DCHECK(label->is_unused());
      int32_t current = pc_offset();
      emitl(current);
      label->link_to(current);
    }
  }
}

// Relocation information implementations.

void Assembler::RecordRelocInfo(RelocInfo::Mode rmode, intptr_t data) {
  if (!ShouldRecordRelocInfo(rmode)) return;
  RelocInfo rinfo(reinterpret_cast<Address>(pc_), rmode, data, Code());
  reloc_info_writer.Write(&rinfo);
}

const int RelocInfo::kApplyMask =
    RelocInfo::ModeMask(RelocInfo::CODE_TARGET) |
    RelocInfo::ModeMask(RelocInfo::RUNTIME_ENTRY) |
    RelocInfo::ModeMask(RelocInfo::INTERNAL_REFERENCE) |
    RelocInfo::ModeMask(RelocInfo::WASM_CALL);

bool RelocInfo::IsCodedSpecially() {
  // The deserializer needs to know whether a pointer is specially coded.  Being
  // specially coded on x64 means that it is a relative 32 bit address, as used
  // by branch instructions.
  return (1 << rmode_) & kApplyMask;
}

bool RelocInfo::IsInConstantPool() { return false; }

}  // namespace internal
}  // namespace v8

#endif  // V8_TARGET_ARCH_X64<|MERGE_RESOLUTION|>--- conflicted
+++ resolved
@@ -11,11 +11,7 @@
 #if V8_LIBC_MSVCRT
 #include <intrin.h>  // _xgetbv()
 #endif
-<<<<<<< HEAD
-#if V8_OS_MACOSX || V8_OS_IOS
-=======
 #if V8_OS_DARWIN
->>>>>>> d631c1ef
 #include <sys/sysctl.h>
 #endif
 
@@ -54,11 +50,7 @@
 }
 
 bool OSHasAVXSupport() {
-<<<<<<< HEAD
-#if V8_OS_MACOSX || V8_OS_IOS
-=======
 #if V8_OS_DARWIN
->>>>>>> d631c1ef
   // Mac OS X up to 10.9 has a bug where AVX transitions were indeed being
   // caused by ISRs, so we detect that here and disable AVX in that case.
   char buffer[128];
@@ -74,11 +66,7 @@
   *period_pos = '\0';
   long kernel_version_major = strtol(buffer, nullptr, 10);  // NOLINT
   if (kernel_version_major <= 13) return false;
-<<<<<<< HEAD
-#endif  // V8_OS_MACOSX || V8_OS_IOS
-=======
 #endif  // V8_OS_DARWIN
->>>>>>> d631c1ef
   // Check whether OS claims to support AVX.
   uint64_t feature_mask = xgetbv(0);  // XCR_XFEATURE_ENABLED_MASK
   return (feature_mask & 0x6) == 0x6;
