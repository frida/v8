--- conflicted
+++ resolved
@@ -6,13 +6,7 @@
 #ifdef __arm__
 #ifdef __QNXNTO__
 #include <sys/mman.h>  // for cache flushing.
-<<<<<<< HEAD
-#undef MAP_TYPE        // NOLINT
-#elif defined(V8_TARGET_OS_IOS)
-#include <libkern/OSCacheControl.h>
-=======
 #undef MAP_TYPE
->>>>>>> d631c1ef
 #elif V8_OS_FREEBSD
 #include <machine/sysarch.h>  // for cache flushing
 #include <sys/types.h>
@@ -36,8 +30,6 @@
 #if !defined(USE_SIMULATOR)
 #if V8_OS_QNX
   msync(start, size, MS_SYNC | MS_INVALIDATE_ICACHE);
-#elif defined(V8_TARGET_OS_IOS)
-  sys_icache_invalidate(start, size);
 #elif V8_OS_FREEBSD
   struct arm_sync_icache_args args = {
       .addr = reinterpret_cast<uintptr_t>(start), .len = size};
