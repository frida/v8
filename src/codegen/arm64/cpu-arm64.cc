--- conflicted
+++ resolved
@@ -10,11 +10,7 @@
 #include "src/codegen/cpu-features.h"
 #include "src/codegen/flush-instruction-cache.h"
 
-<<<<<<< HEAD
-#if defined(V8_OS_MACOSX) || defined(V8_OS_IOS)
-=======
 #if V8_OS_DARWIN
->>>>>>> d631c1ef
 #include <libkern/OSCacheControl.h>
 #endif
 
@@ -54,11 +50,7 @@
 #if defined(V8_HOST_ARCH_ARM64)
 #if defined(V8_OS_WIN)
   ::FlushInstructionCache(GetCurrentProcess(), address, length);
-<<<<<<< HEAD
-#elif defined(V8_OS_MACOSX) || defined(V8_OS_IOS)
-=======
 #elif defined(V8_OS_DARWIN)
->>>>>>> d631c1ef
   sys_icache_invalidate(address, length);
 #else
   // The code below assumes user space cache operations are allowed. The goal
@@ -123,13 +115,8 @@
       : [dsize] "r"(dsize), [isize] "r"(isize), [end] "r"(end)
       // This code does not write to memory but without the dependency gcc might
       // move this code before the code is generated.
-<<<<<<< HEAD
-      : "cc", "memory");  // NOLINT
-#endif  // !(defined(V8_OS_WIN) || defined(V8_OS_MACOSX) || defined(V8_OS_IOS))
-=======
       : "cc", "memory");
 #endif  // V8_OS_WIN
->>>>>>> d631c1ef
 #endif  // V8_HOST_ARCH_ARM64
 }
 
