// Copyright 2013 the V8 project authors. All rights reserved.
// Use of this source code is governed by a BSD-style license that can be
// found in the LICENSE file.

// CPU specific code for arm independent of OS goes here.

#if V8_TARGET_ARCH_ARM64

#include "src/codegen/arm64/utils-arm64.h"
#include "src/codegen/cpu-features.h"

<<<<<<< HEAD
#ifdef __APPLE__
=======
#if V8_OS_MACOSX
>>>>>>> fd5892ad
#include <libkern/OSCacheControl.h>
#endif

namespace v8 {
namespace internal {

class CacheLineSizes {
 public:
  CacheLineSizes() {
#if !defined(V8_HOST_ARCH_ARM64) || defined(V8_OS_WIN) || defined(__APPLE__)
    cache_type_register_ = 0;
#else
    // Copy the content of the cache type register to a core register.
    __asm__ __volatile__("mrs %x[ctr], ctr_el0"  // NOLINT
                         : [ctr] "=r"(cache_type_register_));
#endif
  }

  uint32_t icache_line_size() const { return ExtractCacheLineSize(0); }
  uint32_t dcache_line_size() const { return ExtractCacheLineSize(16); }

 private:
  uint32_t ExtractCacheLineSize(int cache_line_size_shift) const {
    // The cache type register holds the size of cache lines in words as a
    // power of two.
    return 4 << ((cache_type_register_ >> cache_line_size_shift) & 0xF);
  }

  uint32_t cache_type_register_;
};

void CpuFeatures::FlushICache(void* address, size_t length) {
#if defined(V8_HOST_ARCH_ARM64)
#if defined(V8_OS_WIN)
  ::FlushInstructionCache(GetCurrentProcess(), address, length);
<<<<<<< HEAD
#elif defined(__APPLE__)
  ::sys_icache_invalidate(address, length);
=======
#elif defined(V8_OS_MACOSX)
  sys_icache_invalidate(address, length);
>>>>>>> fd5892ad
#else
  // The code below assumes user space cache operations are allowed. The goal
  // of this routine is to make sure the code generated is visible to the I
  // side of the CPU.

  uintptr_t start = reinterpret_cast<uintptr_t>(address);
  // Sizes will be used to generate a mask big enough to cover a pointer.
  CacheLineSizes sizes;
  uintptr_t dsize = sizes.dcache_line_size();
  uintptr_t isize = sizes.icache_line_size();
  // Cache line sizes are always a power of 2.
  DCHECK_EQ(CountSetBits(dsize, 64), 1);
  DCHECK_EQ(CountSetBits(isize, 64), 1);
  uintptr_t dstart = start & ~(dsize - 1);
  uintptr_t istart = start & ~(isize - 1);
  uintptr_t end = start + length;

  __asm__ __volatile__(  // NOLINT
                         // Clean every line of the D cache containing the
                         // target data.
      "0:                                \n\t"
      // dc       : Data Cache maintenance
      //    c     : Clean
      //     i    : Invalidate
      //      va  : by (Virtual) Address
      //        c : to the point of Coherency
      // See ARM DDI 0406B page B2-12 for more information.
      // We would prefer to use "cvau" (clean to the point of unification) here
      // but we use "civac" to work around Cortex-A53 errata 819472, 826319,
      // 827319 and 824069.
      "dc   civac, %[dline]               \n\t"
      "add  %[dline], %[dline], %[dsize]  \n\t"
      "cmp  %[dline], %[end]              \n\t"
      "b.lt 0b                            \n\t"
      // Barrier to make sure the effect of the code above is visible to the
      // rest of the world. dsb    : Data Synchronisation Barrier
      //    ish : Inner SHareable domain
      // The point of unification for an Inner Shareable shareability domain is
      // the point by which the instruction and data caches of all the
      // processors in that Inner Shareable shareability domain are guaranteed
      // to see the same copy of a memory location.  See ARM DDI 0406B page
      // B2-12 for more information.
      "dsb  ish                           \n\t"
      // Invalidate every line of the I cache containing the target data.
      "1:                                 \n\t"
      // ic      : instruction cache maintenance
      //    i    : invalidate
      //     va  : by address
      //       u : to the point of unification
      "ic   ivau, %[iline]                \n\t"
      "add  %[iline], %[iline], %[isize]  \n\t"
      "cmp  %[iline], %[end]              \n\t"
      "b.lt 1b                            \n\t"
      // Barrier to make sure the effect of the code above is visible to the
      // rest of the world.
      "dsb  ish                           \n\t"
      // Barrier to ensure any prefetching which happened before this code is
      // discarded.
      // isb : Instruction Synchronisation Barrier
      "isb                                \n\t"
      : [dline] "+r"(dstart), [iline] "+r"(istart)
      : [dsize] "r"(dsize), [isize] "r"(isize), [end] "r"(end)
      // This code does not write to memory but without the dependency gcc might
      // move this code before the code is generated.
      : "cc", "memory");  // NOLINT
#endif  // __APPLE__
#endif  // V8_HOST_ARCH_ARM64
}

}  // namespace internal
}  // namespace v8

#endif  // V8_TARGET_ARCH_ARM64<|MERGE_RESOLUTION|>--- conflicted
+++ resolved
@@ -9,11 +9,7 @@
 #include "src/codegen/arm64/utils-arm64.h"
 #include "src/codegen/cpu-features.h"
 
-<<<<<<< HEAD
-#ifdef __APPLE__
-=======
 #if V8_OS_MACOSX
->>>>>>> fd5892ad
 #include <libkern/OSCacheControl.h>
 #endif
 
@@ -49,13 +45,8 @@
 #if defined(V8_HOST_ARCH_ARM64)
 #if defined(V8_OS_WIN)
   ::FlushInstructionCache(GetCurrentProcess(), address, length);
-<<<<<<< HEAD
-#elif defined(__APPLE__)
-  ::sys_icache_invalidate(address, length);
-=======
 #elif defined(V8_OS_MACOSX)
   sys_icache_invalidate(address, length);
->>>>>>> fd5892ad
 #else
   // The code below assumes user space cache operations are allowed. The goal
   // of this routine is to make sure the code generated is visible to the I
@@ -121,7 +112,7 @@
       // This code does not write to memory but without the dependency gcc might
       // move this code before the code is generated.
       : "cc", "memory");  // NOLINT
-#endif  // __APPLE__
+#endif  // V8_OS_WIN
 #endif  // V8_HOST_ARCH_ARM64
 }
 
