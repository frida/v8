--- conflicted
+++ resolved
@@ -4,8 +4,6 @@
 
 #include "src/wasm/code-space-access.h"
 
-#include "src/base/lazy-instance.h"
-#include "src/base/platform/platform.h"
 #include "src/common/code-memory-access-inl.h"
 #include "src/wasm/wasm-code-manager.h"
 #include "src/wasm/wasm-engine.h"
@@ -15,8 +13,6 @@
 namespace wasm {
 
 namespace {
-base::LazyInstance<base::ThreadLocalPointer<NativeModule>>::type
-    current_native_module = LAZY_INSTANCE_INITIALIZER;
 // For PKU and if MAP_JIT is available, the CodeSpaceWriteScope does not
 // actually make use of the supplied {NativeModule}. In fact, there are
 // situations where we can't provide a specific {NativeModule} to the scope. For
@@ -29,35 +25,33 @@
 }
 }  // namespace
 
+thread_local NativeModule* CodeSpaceWriteScope::current_native_module_ =
+    nullptr;
+
 // TODO(jkummerow): Background threads could permanently stay in
 // writable mode; only the main thread has to switch back and forth.
 CodeSpaceWriteScope::CodeSpaceWriteScope(NativeModule* native_module)
-    : previous_native_module_(current_native_module.Pointer()->Get()) {
+    : previous_native_module_(current_native_module_) {
   if (!native_module) {
     // Passing in a {nullptr} is OK if we don't use that pointer anyway.
     // Internally, we need a non-nullptr though to know whether a scope is
-    // already open from looking at {current_native_module}.
+    // already open from looking at {current_native_module_}.
     DCHECK(!SwitchingPerNativeModule());
     native_module = GetDummyNativeModule();
   }
   if (previous_native_module_ == native_module) return;
-  current_native_module.Pointer()->Set(native_module);
+  current_native_module_ = native_module;
   if (previous_native_module_ == nullptr || SwitchingPerNativeModule()) {
     SetWritable();
   }
 }
 
 CodeSpaceWriteScope::~CodeSpaceWriteScope() {
-  auto current = current_native_module.Pointer();
-  if (previous_native_module_ == current->Get()) return;
+  if (previous_native_module_ == current_native_module_) return;
   if (previous_native_module_ == nullptr || SwitchingPerNativeModule()) {
     SetExecutable();
   }
-  current->Set(previous_native_module_);
-}
-
-bool CodeSpaceWriteScope::IsInScope() {
-  return current_native_module.Pointer()->Get() != nullptr;
+  current_native_module_ = previous_native_module_;
 }
 
 #if V8_HAS_PTHREAD_JIT_WRITE_PROTECT
@@ -79,13 +73,8 @@
 void CodeSpaceWriteScope::SetWritable() {
   if (WasmCodeManager::MemoryProtectionKeysEnabled()) {
     RwxMemoryWriteScope::SetWritable();
-<<<<<<< HEAD
-  } else if (FLAG_wasm_write_protect_code_memory) {
-    current_native_module.Pointer()->Get()->AddWriter();
-=======
   } else if (v8_flags.wasm_write_protect_code_memory) {
     current_native_module_->AddWriter();
->>>>>>> 66ad7657
   }
 }
 
@@ -94,13 +83,8 @@
   if (WasmCodeManager::MemoryProtectionKeysEnabled()) {
     DCHECK(v8_flags.wasm_memory_protection_keys);
     RwxMemoryWriteScope::SetExecutable();
-<<<<<<< HEAD
-  } else if (FLAG_wasm_write_protect_code_memory) {
-    current_native_module.Pointer()->Get()->RemoveWriter();
-=======
   } else if (v8_flags.wasm_write_protect_code_memory) {
     current_native_module_->RemoveWriter();
->>>>>>> 66ad7657
   }
 }
 
