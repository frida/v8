// Copyright 2021 the V8 project authors. All rights reserved.
// Use of this source code is governed by a BSD-style license that can be
// found in the LICENSE file.

#ifndef INCLUDE_V8_LOCKER_H_
#define INCLUDE_V8_LOCKER_H_

#include "v8config.h"  // NOLINT(build/include_directory)

namespace v8 {

namespace internal {
class Isolate;
}  // namespace internal

class Isolate;

/**
 * Multiple threads in V8 are allowed, but only one thread at a time is allowed
 * to use any given V8 isolate, see the comments in the Isolate class. The
 * definition of 'using a V8 isolate' includes accessing handles or holding onto
 * object pointers obtained from V8 handles while in the particular V8 isolate.
 * It is up to the user of V8 to ensure, perhaps with locking, that this
 * constraint is not violated. In addition to any other synchronization
 * mechanism that may be used, the v8::Locker and v8::Unlocker classes must be
 * used to signal thread switches to V8.
 *
 * v8::Locker is a scoped lock object. While it's active, i.e. between its
 * construction and destruction, the current thread is allowed to use the locked
 * isolate. V8 guarantees that an isolate can be locked by at most one thread at
 * any time. In other words, the scope of a v8::Locker is a critical section.
 *
 * Sample usage:
 * \code
 * ...
 * {
 *   v8::Locker locker(isolate);
 *   v8::Isolate::Scope isolate_scope(isolate);
 *   ...
 *   // Code using V8 and isolate goes here.
 *   ...
 * } // Destructor called here
 * \endcode
 *
 * If you wish to stop using V8 in a thread A you can do this either by
 * destroying the v8::Locker object as above or by constructing a v8::Unlocker
 * object:
 *
 * \code
 * {
 *   isolate->Exit();
 *   v8::Unlocker unlocker(isolate);
 *   ...
 *   // Code not using V8 goes here while V8 can run in another thread.
 *   ...
 * } // Destructor called here.
 * isolate->Enter();
 * \endcode
 *
 * The Unlocker object is intended for use in a long-running callback from V8,
 * where you want to release the V8 lock for other threads to use.
 *
 * The v8::Locker is a recursive lock, i.e. you can lock more than once in a
 * given thread. This can be useful if you have code that can be called either
 * from code that holds the lock or from code that does not. The Unlocker is
 * not recursive so you can not have several Unlockers on the stack at once, and
 * you cannot use an Unlocker in a thread that is not inside a Locker's scope.
 *
 * An unlocker will unlock several lockers if it has to and reinstate the
 * correct depth of locking on its destruction, e.g.:
 *
 * \code
 * // V8 not locked.
 * {
 *   v8::Locker locker(isolate);
 *   Isolate::Scope isolate_scope(isolate);
 *   // V8 locked.
 *   {
 *     v8::Locker another_locker(isolate);
 *     // V8 still locked (2 levels).
 *     {
 *       isolate->Exit();
 *       v8::Unlocker unlocker(isolate);
 *       // V8 not locked.
 *     }
 *     isolate->Enter();
 *     // V8 locked again (2 levels).
 *   }
 *   // V8 still locked (1 level).
 * }
 * // V8 Now no longer locked.
 * \endcode
 */
class V8_EXPORT Unlocker {
 public:
  /**
   * Initialize Unlocker for a given Isolate.
   */
  V8_INLINE explicit Unlocker(Isolate* isolate) { Initialize(isolate); }

  ~Unlocker();

 private:
  void Initialize(Isolate* isolate);

  internal::Isolate* isolate_;
};

class V8_EXPORT Locker {
 public:
  /**
   * Initialize Locker for a given Isolate.
   */
  V8_INLINE explicit Locker(Isolate* isolate) { Initialize(isolate); }

  ~Locker();

  /**
   * Returns whether or not the locker for a given isolate, is locked by the
   * current thread.
   */
  static bool IsLocked(Isolate* isolate);

<<<<<<< HEAD
  /**
   * Returns whether or not the locker for a given isolate, is locked by any
   * thread.
   */
  static bool IsLockedByAnyThread(Isolate* isolate);

  /**
   * Returns whether any v8::Locker has ever been used in this process.
   * TODO(cbruni, chromium:1240851): Fix locking checks on a per-thread basis.
   * The current implementation is quite confusing and leads to unexpected
   * results if anybody uses v8::Locker in the current process.
   */
  V8_DEPRECATED("This method will be removed.")
  static bool WasEverUsed();

=======
>>>>>>> 66ad7657
  // Disallow copying and assigning.
  Locker(const Locker&) = delete;
  void operator=(const Locker&) = delete;

 private:
  void Initialize(Isolate* isolate);

  bool has_lock_;
  bool top_level_;
  internal::Isolate* isolate_;
};

}  // namespace v8

#endif  // INCLUDE_V8_LOCKER_H_<|MERGE_RESOLUTION|>--- conflicted
+++ resolved
@@ -121,24 +121,6 @@
    */
   static bool IsLocked(Isolate* isolate);
 
-<<<<<<< HEAD
-  /**
-   * Returns whether or not the locker for a given isolate, is locked by any
-   * thread.
-   */
-  static bool IsLockedByAnyThread(Isolate* isolate);
-
-  /**
-   * Returns whether any v8::Locker has ever been used in this process.
-   * TODO(cbruni, chromium:1240851): Fix locking checks on a per-thread basis.
-   * The current implementation is quite confusing and leads to unexpected
-   * results if anybody uses v8::Locker in the current process.
-   */
-  V8_DEPRECATED("This method will be removed.")
-  static bool WasEverUsed();
-
-=======
->>>>>>> 66ad7657
   // Disallow copying and assigning.
   Locker(const Locker&) = delete;
   void operator=(const Locker&) = delete;
