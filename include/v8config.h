// Copyright 2013 the V8 project authors. All rights reserved.
// Use of this source code is governed by a BSD-style license that can be
// found in the LICENSE file.

#ifndef V8CONFIG_H_
#define V8CONFIG_H_

#ifdef V8_GN_HEADER
#if __cplusplus >= 201703L && !__has_include("v8-gn.h")
#error Missing v8-gn.h. The configuration for v8 is missing from the include \
path. Add it with -I<path> to the command line
#endif
#include "v8-gn.h"  // NOLINT(build/include_directory)
#endif

// clang-format off

// Platform headers for feature detection below.
#if defined(__ANDROID__)
# include <sys/cdefs.h>
#elif defined(__APPLE__)
# include <TargetConditionals.h>
#elif defined(__linux__)
# include <features.h>
#endif


// This macro allows to test for the version of the GNU C library (or
// a compatible C library that masquerades as glibc). It evaluates to
// 0 if libc is not GNU libc or compatible.
// Use like:
//  #if V8_GLIBC_PREREQ(2, 3)
//   ...
//  #endif
#if defined(__GLIBC__) && defined(__GLIBC_MINOR__)
# define V8_GLIBC_PREREQ(major, minor)                                    \
    ((__GLIBC__ * 100 + __GLIBC_MINOR__) >= ((major) * 100 + (minor)))
#else
# define V8_GLIBC_PREREQ(major, minor) 0
#endif


// This macro allows to test for the version of the GNU C++ compiler.
// Note that this also applies to compilers that masquerade as GCC,
// for example clang and the Intel C++ compiler for Linux.
// Use like:
//  #if V8_GNUC_PREREQ(4, 3, 1)
//   ...
//  #endif
#if defined(__GNUC__) && defined(__GNUC_MINOR__) && defined(__GNUC_PATCHLEVEL__)
# define V8_GNUC_PREREQ(major, minor, patchlevel)                         \
    ((__GNUC__ * 10000 + __GNUC_MINOR__ * 100 + __GNUC_PATCHLEVEL__) >=   \
     ((major) * 10000 + (minor) * 100 + (patchlevel)))
#elif defined(__GNUC__) && defined(__GNUC_MINOR__)
# define V8_GNUC_PREREQ(major, minor, patchlevel)      \
    ((__GNUC__ * 10000 + __GNUC_MINOR__ * 100) >=      \
     ((major) * 10000 + (minor) * 100 + (patchlevel)))
#else
# define V8_GNUC_PREREQ(major, minor, patchlevel) 0
#endif



// -----------------------------------------------------------------------------
// Operating system detection (host)
//
//  V8_OS_ANDROID       - Android
//  V8_OS_BSD           - BSDish (macOS, Net/Free/Open/DragonFlyBSD)
//  V8_OS_CYGWIN        - Cygwin
//  V8_OS_DRAGONFLYBSD  - DragonFlyBSD
//  V8_OS_FREEBSD       - FreeBSD
//  V8_OS_FUCHSIA       - Fuchsia
//  V8_OS_LINUX         - Linux (Android, ChromeOS, Linux, ...)
//  V8_OS_DARWIN        - Darwin (macOS, iOS)
//  V8_OS_MACOS         - macOS
//  V8_OS_IOS           - iOS
//  V8_OS_NETBSD        - NetBSD
//  V8_OS_OPENBSD       - OpenBSD
//  V8_OS_POSIX         - POSIX compatible (mostly everything except Windows)
//  V8_OS_QNX           - QNX Neutrino
//  V8_OS_SOLARIS       - Sun Solaris and OpenSolaris
//  V8_OS_STARBOARD     - Starboard (platform abstraction for Cobalt)
//  V8_OS_AIX           - AIX
//  V8_OS_WIN           - Microsoft Windows

#if defined(__ANDROID__)
# define V8_OS_ANDROID 1
# define V8_OS_LINUX 1
# define V8_OS_POSIX 1
# define V8_OS_STRING "android"

#elif defined(__APPLE__)
<<<<<<< HEAD
# define V8_OS_BSD 1
# define V8_OS_POSIX 1
# if TARGET_OS_OSX
#  define V8_OS_MACOSX 1
# endif  // TARGET_OS_OSX
# if TARGET_OS_IPHONE
#  define V8_OS_IOS 1
# endif  // TARGET_OS_IPHONE
=======
# define V8_OS_POSIX 1
# define V8_OS_BSD 1
# define V8_OS_DARWIN 1
# if defined(TARGET_OS_IPHONE) && TARGET_OS_IPHONE
#  define V8_OS_IOS 1
#  define V8_OS_STRING "ios"
# else
#  define V8_OS_MACOS 1
#  define V8_OS_STRING "macos"
# endif  // defined(TARGET_OS_IPHONE) && TARGET_OS_IPHONE

>>>>>>> d631c1ef
#elif defined(__CYGWIN__)
# define V8_OS_CYGWIN 1
# define V8_OS_POSIX 1
# define V8_OS_STRING "cygwin"

#elif defined(__linux__)
# define V8_OS_LINUX 1
# define V8_OS_POSIX 1
# define V8_OS_STRING "linux"

#elif defined(__sun)
# define V8_OS_POSIX 1
# define V8_OS_SOLARIS 1
# define V8_OS_STRING "sun"

#elif defined(STARBOARD)
# define V8_OS_STARBOARD 1
# define V8_OS_STRING "starboard"

#elif defined(_AIX)
# define V8_OS_POSIX 1
# define V8_OS_AIX 1
# define V8_OS_STRING "aix"

#elif defined(__FreeBSD__)
# define V8_OS_BSD 1
# define V8_OS_FREEBSD 1
# define V8_OS_POSIX 1
# define V8_OS_STRING "freebsd"

#elif defined(__Fuchsia__)
# define V8_OS_FUCHSIA 1
# define V8_OS_POSIX 1
# define V8_OS_STRING "fuchsia"

#elif defined(__DragonFly__)
# define V8_OS_BSD 1
# define V8_OS_DRAGONFLYBSD 1
# define V8_OS_POSIX 1
# define V8_OS_STRING "dragonflybsd"

#elif defined(__NetBSD__)
# define V8_OS_BSD 1
# define V8_OS_NETBSD 1
# define V8_OS_POSIX 1
# define V8_OS_STRING "netbsd"

#elif defined(__OpenBSD__)
# define V8_OS_BSD 1
# define V8_OS_OPENBSD 1
# define V8_OS_POSIX 1
# define V8_OS_STRING "openbsd"

#elif defined(__QNXNTO__)
# define V8_OS_POSIX 1
# define V8_OS_QNX 1
# define V8_OS_STRING "qnx"

#elif defined(_WIN32)
# define V8_OS_WIN 1
# define V8_OS_STRING "windows"
#endif

// -----------------------------------------------------------------------------
// Operating system detection (target)
//
//  V8_TARGET_OS_ANDROID
//  V8_TARGET_OS_FUCHSIA
//  V8_TARGET_OS_IOS
//  V8_TARGET_OS_LINUX
//  V8_TARGET_OS_MACOS
//  V8_TARGET_OS_WIN
//
// If not set explicitly, these fall back to corresponding V8_OS_ values.

#ifdef V8_HAVE_TARGET_OS

// The target OS is provided, just check that at least one known value is set.
# if !defined(V8_TARGET_OS_ANDROID) \
  && !defined(V8_TARGET_OS_FUCHSIA) \
  && !defined(V8_TARGET_OS_IOS) \
  && !defined(V8_TARGET_OS_LINUX) \
  && !defined(V8_TARGET_OS_MACOS) \
  && !defined(V8_TARGET_OS_WIN)
#  error No known target OS defined.
# endif

#else  // V8_HAVE_TARGET_OS

# if defined(V8_TARGET_OS_ANDROID) \
  || defined(V8_TARGET_OS_FUCHSIA) \
  || defined(V8_TARGET_OS_IOS) \
  || defined(V8_TARGET_OS_LINUX) \
  || defined(V8_TARGET_OS_MACOS) \
  || defined(V8_TARGET_OS_WIN)
#  error A target OS is defined but V8_HAVE_TARGET_OS is unset.
# endif

// Fall back to the detected host OS.
#ifdef V8_OS_ANDROID
# define V8_TARGET_OS_ANDROID
#endif

#ifdef V8_OS_FUCHSIA
# define V8_TARGET_OS_FUCHSIA
#endif

#ifdef V8_OS_IOS
# define V8_TARGET_OS_IOS
#endif

#ifdef V8_OS_LINUX
# define V8_TARGET_OS_LINUX
#endif

#ifdef V8_OS_MACOS
# define V8_TARGET_OS_MACOS
#endif

#ifdef V8_OS_WIN
# define V8_TARGET_OS_WIN
#endif

#endif  // V8_HAVE_TARGET_OS

#if defined(V8_TARGET_OS_ANDROID)
# define V8_TARGET_OS_STRING "android"
#elif defined(V8_TARGET_OS_FUCHSIA)
# define V8_TARGET_OS_STRING "fuchsia"
#elif defined(V8_TARGET_OS_IOS)
# define V8_TARGET_OS_STRING "ios"
#elif defined(V8_TARGET_OS_LINUX)
# define V8_TARGET_OS_STRING "linux"
#elif defined(V8_TARGET_OS_MACOS)
# define V8_TARGET_OS_STRING "macos"
#elif defined(V8_TARGET_OS_WINDOWS)
# define V8_TARGET_OS_STRING "windows"
#else
# define V8_TARGET_OS_STRING "unknown"
#endif

// -----------------------------------------------------------------------------
// C library detection
//
//  V8_LIBC_MSVCRT  - MSVC libc
//  V8_LIBC_BIONIC  - Bionic libc
//  V8_LIBC_BSD     - BSD libc derivate
//  V8_LIBC_GLIBC   - GNU C library
//  V8_LIBC_UCLIBC  - uClibc
//
// Note that testing for libc must be done using #if not #ifdef. For example,
// to test for the GNU C library, use:
//  #if V8_LIBC_GLIBC
//   ...
//  #endif

#if defined (_MSC_VER)
# define V8_LIBC_MSVCRT 1
#elif defined(__BIONIC__)
# define V8_LIBC_BIONIC 1
# define V8_LIBC_BSD 1
#elif defined(__UCLIBC__)
// Must test for UCLIBC before GLIBC, as UCLIBC pretends to be GLIBC.
# define V8_LIBC_UCLIBC 1
#elif defined(__GLIBC__) || defined(__GNU_LIBRARY__)
# define V8_LIBC_GLIBC 1
#else
# define V8_LIBC_BSD V8_OS_BSD
#endif


// -----------------------------------------------------------------------------
// Compiler detection
//
//  V8_CC_GNU     - GCC, or clang in gcc mode
//  V8_CC_INTEL   - Intel C++
//  V8_CC_MINGW   - Minimalist GNU for Windows
//  V8_CC_MINGW32 - Minimalist GNU for Windows (mingw32)
//  V8_CC_MINGW64 - Minimalist GNU for Windows (mingw-w64)
//  V8_CC_MSVC    - Microsoft Visual C/C++, or clang in cl.exe mode
//
// C++11 feature detection
//
// Compiler-specific feature detection
//
//  V8_HAS_ATTRIBUTE_ALWAYS_INLINE      - __attribute__((always_inline))
//                                        supported
//  V8_HAS_ATTRIBUTE_NONNULL            - __attribute__((nonnull)) supported
//  V8_HAS_ATTRIBUTE_NOINLINE           - __attribute__((noinline)) supported
//  V8_HAS_ATTRIBUTE_UNUSED             - __attribute__((unused)) supported
//  V8_HAS_ATTRIBUTE_VISIBILITY         - __attribute__((visibility)) supported
//  V8_HAS_ATTRIBUTE_WARN_UNUSED_RESULT - __attribute__((warn_unused_result))
//                                        supported
//  V8_HAS_CPP_ATTRIBUTE_NODISCARD      - [[nodiscard]] supported
//  V8_HAS_CPP_ATTRIBUTE_NO_UNIQUE_ADDRESS
//                                      - [[no_unique_address]] supported
//  V8_HAS_BUILTIN_BSWAP16              - __builtin_bswap16() supported
//  V8_HAS_BUILTIN_BSWAP32              - __builtin_bswap32() supported
//  V8_HAS_BUILTIN_BSWAP64              - __builtin_bswap64() supported
//  V8_HAS_BUILTIN_CLZ                  - __builtin_clz() supported
//  V8_HAS_BUILTIN_CTZ                  - __builtin_ctz() supported
//  V8_HAS_BUILTIN_EXPECT               - __builtin_expect() supported
//  V8_HAS_BUILTIN_FRAME_ADDRESS        - __builtin_frame_address() supported
//  V8_HAS_BUILTIN_POPCOUNT             - __builtin_popcount() supported
//  V8_HAS_BUILTIN_SADD_OVERFLOW        - __builtin_sadd_overflow() supported
//  V8_HAS_BUILTIN_SSUB_OVERFLOW        - __builtin_ssub_overflow() supported
//  V8_HAS_BUILTIN_UADD_OVERFLOW        - __builtin_uadd_overflow() supported
//  V8_HAS_COMPUTED_GOTO                - computed goto/labels as values
//                                        supported
//  V8_HAS_DECLSPEC_NOINLINE            - __declspec(noinline) supported
//  V8_HAS_DECLSPEC_SELECTANY           - __declspec(selectany) supported
//  V8_HAS___FORCEINLINE                - __forceinline supported
//
// Note that testing for compilers and/or features must be done using #if
// not #ifdef. For example, to test for Intel C++ Compiler, use:
//  #if V8_CC_INTEL
//   ...
//  #endif

#if defined(__has_cpp_attribute)
#define V8_HAS_CPP_ATTRIBUTE(FEATURE) __has_cpp_attribute(FEATURE)
#else
#define V8_HAS_CPP_ATTRIBUTE(FEATURE) 0
#endif

#if defined(__clang__)

#if defined(__GNUC__)  // Clang in gcc mode.
# define V8_CC_GNU 1
#endif

# define V8_HAS_ATTRIBUTE_ALWAYS_INLINE (__has_attribute(always_inline))
# define V8_HAS_ATTRIBUTE_NONNULL (__has_attribute(nonnull))
# define V8_HAS_ATTRIBUTE_NOINLINE (__has_attribute(noinline))
# define V8_HAS_ATTRIBUTE_UNUSED (__has_attribute(unused))
# define V8_HAS_ATTRIBUTE_VISIBILITY (__has_attribute(visibility))
# define V8_HAS_ATTRIBUTE_WARN_UNUSED_RESULT \
    (__has_attribute(warn_unused_result))

# define V8_HAS_CPP_ATTRIBUTE_NODISCARD (V8_HAS_CPP_ATTRIBUTE(nodiscard))
# define V8_HAS_CPP_ATTRIBUTE_NO_UNIQUE_ADDRESS \
    (V8_HAS_CPP_ATTRIBUTE(no_unique_address))

# define V8_HAS_BUILTIN_ASSUME (__has_builtin(__builtin_assume))
# define V8_HAS_BUILTIN_ASSUME_ALIGNED (__has_builtin(__builtin_assume_aligned))
# define V8_HAS_BUILTIN_BSWAP16 (__has_builtin(__builtin_bswap16))
# define V8_HAS_BUILTIN_BSWAP32 (__has_builtin(__builtin_bswap32))
# define V8_HAS_BUILTIN_BSWAP64 (__has_builtin(__builtin_bswap64))
# define V8_HAS_BUILTIN_CLZ (__has_builtin(__builtin_clz))
# define V8_HAS_BUILTIN_CTZ (__has_builtin(__builtin_ctz))
# define V8_HAS_BUILTIN_EXPECT (__has_builtin(__builtin_expect))
# define V8_HAS_BUILTIN_FRAME_ADDRESS (__has_builtin(__builtin_frame_address))
# define V8_HAS_BUILTIN_POPCOUNT (__has_builtin(__builtin_popcount))
# define V8_HAS_BUILTIN_SADD_OVERFLOW (__has_builtin(__builtin_sadd_overflow))
# define V8_HAS_BUILTIN_SSUB_OVERFLOW (__has_builtin(__builtin_ssub_overflow))
# define V8_HAS_BUILTIN_UADD_OVERFLOW (__has_builtin(__builtin_uadd_overflow))
# define V8_HAS_BUILTIN_UNREACHABLE (__has_builtin(__builtin_unreachable))

// Clang has no __has_feature for computed gotos.
// GCC doc: https://gcc.gnu.org/onlinedocs/gcc/Labels-as-Values.html
# define V8_HAS_COMPUTED_GOTO 1

#elif defined(__GNUC__)

# define V8_CC_GNU 1
# if defined(__INTEL_COMPILER)  // Intel C++ also masquerades as GCC 3.2.0
#  define V8_CC_INTEL 1
# endif
# if defined(__MINGW32__)
#  define V8_CC_MINGW32 1
# endif
# if defined(__MINGW64__)
#  define V8_CC_MINGW64 1
# endif
# define V8_CC_MINGW (V8_CC_MINGW32 || V8_CC_MINGW64)

// always_inline is available in gcc 4.0 but not very reliable until 4.4.
// Works around "sorry, unimplemented: inlining failed" build errors with
// older compilers.
# define V8_HAS_ATTRIBUTE_ALWAYS_INLINE 1
# define V8_HAS_ATTRIBUTE_NOINLINE 1
# define V8_HAS_ATTRIBUTE_UNUSED 1
# define V8_HAS_ATTRIBUTE_VISIBILITY 1
# define V8_HAS_ATTRIBUTE_WARN_UNUSED_RESULT (!V8_CC_INTEL)

// [[nodiscard]] does not work together with with
// __attribute__((visibility(""))) on GCC 7.4 which is why there is no define
// for V8_HAS_CPP_ATTRIBUTE_NODISCARD. See https://crbug.com/v8/11707.

# define V8_HAS_BUILTIN_ASSUME_ALIGNED 1
# define V8_HAS_BUILTIN_CLZ 1
# define V8_HAS_BUILTIN_CTZ 1
# define V8_HAS_BUILTIN_EXPECT 1
# define V8_HAS_BUILTIN_FRAME_ADDRESS 1
# define V8_HAS_BUILTIN_POPCOUNT 1
# define V8_HAS_BUILTIN_UNREACHABLE 1

// GCC doc: https://gcc.gnu.org/onlinedocs/gcc/Labels-as-Values.html
#define V8_HAS_COMPUTED_GOTO 1

#endif

#if defined(_MSC_VER)
# define V8_CC_MSVC 1

# define V8_HAS_DECLSPEC_NOINLINE 1
# define V8_HAS_DECLSPEC_SELECTANY 1

# define V8_HAS___FORCEINLINE 1

#endif


// -----------------------------------------------------------------------------
// Helper macros

// A macro used to make better inlining. Don't bother for debug builds.
// Use like:
//   V8_INLINE int GetZero() { return 0; }
#if !defined(DEBUG) && V8_HAS_ATTRIBUTE_ALWAYS_INLINE
# define V8_INLINE inline __attribute__((always_inline))
#elif !defined(DEBUG) && V8_HAS___FORCEINLINE
# define V8_INLINE __forceinline
#else
# define V8_INLINE inline
#endif

#ifdef DEBUG
// In debug mode, check assumptions instead of actually adding annotations.
# define V8_ASSUME(condition) DCHECK(condition)
#elif V8_HAS_BUILTIN_ASSUME
# define V8_ASSUME(condition) __builtin_assume(condition)
#elif V8_HAS_BUILTIN_UNREACHABLE
# define V8_ASSUME(condition) \
  do { if (!(condition)) __builtin_unreachable(); } while (false)
#else
# define V8_ASSUME(condition)
#endif

#if V8_HAS_BUILTIN_ASSUME_ALIGNED
# define V8_ASSUME_ALIGNED(ptr, alignment) \
  __builtin_assume_aligned((ptr), (alignment))
#else
# define V8_ASSUME_ALIGNED(ptr, alignment) (ptr)
#endif


// A macro to mark specific arguments as non-null.
// Use like:
//   int add(int* x, int y, int* z) V8_NONNULL(1, 3) { return *x + y + *z; }
#if V8_HAS_ATTRIBUTE_NONNULL
# define V8_NONNULL(...) __attribute__((nonnull(__VA_ARGS__)))
#else
# define V8_NONNULL(...) /* NOT SUPPORTED */
#endif


// A macro used to tell the compiler to never inline a particular function.
// Use like:
//   V8_NOINLINE int GetMinusOne() { return -1; }
#if V8_HAS_ATTRIBUTE_NOINLINE
# define V8_NOINLINE __attribute__((noinline))
#elif V8_HAS_DECLSPEC_NOINLINE
# define V8_NOINLINE __declspec(noinline)
#else
# define V8_NOINLINE /* NOT SUPPORTED */
#endif


// A macro (V8_DEPRECATED) to mark classes or functions as deprecated.
#if defined(V8_DEPRECATION_WARNINGS)
# define V8_DEPRECATED(message) [[deprecated(message)]]
#else
# define V8_DEPRECATED(message)
#endif


// A macro (V8_DEPRECATE_SOON) to make it easier to see what will be deprecated.
#if defined(V8_IMMINENT_DEPRECATION_WARNINGS)
# define V8_DEPRECATE_SOON(message) [[deprecated(message)]]
#else
# define V8_DEPRECATE_SOON(message)
#endif


#if defined(V8_IMMINENT_DEPRECATION_WARNINGS) || \
    defined(V8_DEPRECATION_WARNINGS)
#if defined(V8_CC_MSVC)
# define START_ALLOW_USE_DEPRECATED() \
    __pragma(warning(push))           \
    __pragma(warning(disable : 4996))
# define END_ALLOW_USE_DEPRECATED() __pragma(warning(pop))
#else  // !defined(V8_CC_MSVC)
# define START_ALLOW_USE_DEPRECATED()                               \
    _Pragma("GCC diagnostic push")                                  \
    _Pragma("GCC diagnostic ignored \"-Wdeprecated-declarations\"")
#define END_ALLOW_USE_DEPRECATED() _Pragma("GCC diagnostic pop")
#endif  // !defined(V8_CC_MSVC)
#else  // !(defined(V8_IMMINENT_DEPRECATION_WARNINGS) ||
       // defined(V8_DEPRECATION_WARNINGS))
#define START_ALLOW_USE_DEPRECATED()
#define END_ALLOW_USE_DEPRECATED()
#endif  // !(defined(V8_IMMINENT_DEPRECATION_WARNINGS) ||
        // defined(V8_DEPRECATION_WARNINGS))
#define ALLOW_COPY_AND_MOVE_WITH_DEPRECATED_FIELDS(ClassName) \
  START_ALLOW_USE_DEPRECATED()                                \
  ClassName(const ClassName&) = default;                      \
  ClassName(ClassName&&) = default;                           \
  ClassName& operator=(const ClassName&) = default;           \
  ClassName& operator=(ClassName&&) = default;                \
  END_ALLOW_USE_DEPRECATED()


#if defined(__GNUC__) && !defined(__clang__) && (__GNUC__ < 6)
# define V8_ENUM_DEPRECATED(message)
# define V8_ENUM_DEPRECATE_SOON(message)
#else
# define V8_ENUM_DEPRECATED(message) V8_DEPRECATED(message)
# define V8_ENUM_DEPRECATE_SOON(message) V8_DEPRECATE_SOON(message)
#endif


// A macro to provide the compiler with branch prediction information.
#if V8_HAS_BUILTIN_EXPECT
# define V8_UNLIKELY(condition) (__builtin_expect(!!(condition), 0))
# define V8_LIKELY(condition) (__builtin_expect(!!(condition), 1))
#else
# define V8_UNLIKELY(condition) (condition)
# define V8_LIKELY(condition) (condition)
#endif


// Annotate a function indicating the caller must examine the return value.
// Use like:
//   int foo() V8_WARN_UNUSED_RESULT;
#if V8_HAS_ATTRIBUTE_WARN_UNUSED_RESULT
#define V8_WARN_UNUSED_RESULT __attribute__((warn_unused_result))
#else
#define V8_WARN_UNUSED_RESULT /* NOT SUPPORTED */
#endif


// Annotate a class or constructor indicating the caller must assign the
// constructed instances.
// Apply to the whole class like:
//   class V8_NODISCARD Foo() { ... };
// or apply to just one constructor like:
//   V8_NODISCARD Foo() { ... };
// [[nodiscard]] comes in C++17 but supported in clang with -std >= c++11.
#if V8_HAS_CPP_ATTRIBUTE_NODISCARD
#define V8_NODISCARD [[nodiscard]]
#else
#define V8_NODISCARD /* NOT SUPPORTED */
#endif

// The no_unique_address attribute allows tail padding in a non-static data
// member to overlap other members of the enclosing class (and in the special
// case when the type is empty, permits it to fully overlap other members). The
// field is laid out as if a base class were encountered at the corresponding
// point within the class (except that it does not share a vptr with the
// enclosing object).
//
// Apply to a data member like:
//
//   class Foo {
//    V8_NO_UNIQUE_ADDRESS Bar bar_;
//   };
//
// [[no_unique_address]] comes in C++20 but supported in clang with
// -std >= c++11.
#if V8_HAS_CPP_ATTRIBUTE_NO_UNIQUE_ADDRESS
#define V8_NO_UNIQUE_ADDRESS [[no_unique_address]]
#else
#define V8_NO_UNIQUE_ADDRESS /* NOT SUPPORTED */
#endif

// Helper macro to define no_sanitize attributes only with clang.
#if defined(__clang__) && defined(__has_attribute)
#if __has_attribute(no_sanitize)
#define V8_CLANG_NO_SANITIZE(what) __attribute__((no_sanitize(what)))
#endif
#endif
#if !defined(V8_CLANG_NO_SANITIZE)
#define V8_CLANG_NO_SANITIZE(what)
#endif

#if defined(BUILDING_V8_SHARED) && defined(USING_V8_SHARED)
#error Inconsistent build configuration: To build the V8 shared library \
set BUILDING_V8_SHARED, to include its headers for linking against the \
V8 shared library set USING_V8_SHARED.
#endif

#ifdef V8_OS_WIN

// Setup for Windows DLL export/import. When building the V8 DLL the
// BUILDING_V8_SHARED needs to be defined. When building a program which uses
// the V8 DLL USING_V8_SHARED needs to be defined. When either building the V8
// static library or building a program which uses the V8 static library neither
// BUILDING_V8_SHARED nor USING_V8_SHARED should be defined.
#ifdef BUILDING_V8_SHARED
# define V8_EXPORT __declspec(dllexport)
#elif USING_V8_SHARED
# define V8_EXPORT __declspec(dllimport)
#else
# define V8_EXPORT
#endif  // BUILDING_V8_SHARED

#else  // V8_OS_WIN

// Setup for Linux shared library export.
#if V8_HAS_ATTRIBUTE_VISIBILITY
# ifdef BUILDING_V8_SHARED
#  define V8_EXPORT __attribute__ ((visibility("default")))
# else
#  define V8_EXPORT
# endif
#else
# define V8_EXPORT
#endif

#endif  // V8_OS_WIN

// clang-format on

// Processor architecture detection.  For more info on what's defined, see:
//   http://msdn.microsoft.com/en-us/library/b0084kay.aspx
//   http://www.agner.org/optimize/calling_conventions.pdf
//   or with gcc, run: "echo | gcc -E -dM -"
// The V8_HOST_ARCH_* macros correspond to the architecture on which V8, as a
// virtual machine and compiler, runs. Don't confuse this with the architecture
// on which V8 is built.
#if defined(_M_X64) || defined(__x86_64__)
#define V8_HOST_ARCH_X64 1
#if defined(__x86_64__) && __SIZEOF_POINTER__ == 4  // Check for x32.
#define V8_HOST_ARCH_32_BIT 1
#else
#define V8_HOST_ARCH_64_BIT 1
#endif
#elif defined(_M_IX86) || defined(__i386__)
#define V8_HOST_ARCH_IA32 1
#define V8_HOST_ARCH_32_BIT 1
#elif defined(__AARCH64EL__) || defined(_M_ARM64)
#define V8_HOST_ARCH_ARM64 1
#define V8_HOST_ARCH_64_BIT 1
#elif defined(__ARMEL__)
#define V8_HOST_ARCH_ARM 1
#define V8_HOST_ARCH_32_BIT 1
#elif defined(__mips64)
#define V8_HOST_ARCH_MIPS64 1
#define V8_HOST_ARCH_64_BIT 1
#elif defined(__MIPSEB__) || defined(__MIPSEL__)
#define V8_HOST_ARCH_MIPS 1
#define V8_HOST_ARCH_32_BIT 1
#elif defined(__loongarch64)
#define V8_HOST_ARCH_LOONG64 1
#define V8_HOST_ARCH_64_BIT 1
#elif defined(__PPC64__) || defined(_ARCH_PPC64)
#define V8_HOST_ARCH_PPC64 1
#define V8_HOST_ARCH_64_BIT 1
#elif defined(__PPC__) || defined(_ARCH_PPC)
#define V8_HOST_ARCH_PPC 1
#define V8_HOST_ARCH_32_BIT 1
#elif defined(__s390__) || defined(__s390x__)
#define V8_HOST_ARCH_S390 1
#if defined(__s390x__)
#define V8_HOST_ARCH_64_BIT 1
#else
#define V8_HOST_ARCH_32_BIT 1
#endif
#elif defined(__riscv) || defined(__riscv__)
#if __riscv_xlen == 64
#define V8_HOST_ARCH_RISCV64 1
#define V8_HOST_ARCH_64_BIT 1
#elif __riscv_xlen == 32
#define V8_HOST_ARCH_RISCV32 1
#define V8_HOST_ARCH_32_BIT 1
#else
#error "Cannot detect Riscv's bitwidth"
#endif
#else
#error "Host architecture was not detected as supported by v8"
#endif

// Target architecture detection. This corresponds to the architecture for which
// V8's JIT will generate code (the last stage of the canadian cross-compiler).
// The macros may be set externally. If not, detect in the same way as the host
// architecture, that is, target the native environment as presented by the
// compiler.
#if !V8_TARGET_ARCH_X64 && !V8_TARGET_ARCH_IA32 && !V8_TARGET_ARCH_ARM &&      \
    !V8_TARGET_ARCH_ARM64 && !V8_TARGET_ARCH_MIPS && !V8_TARGET_ARCH_MIPS64 && \
    !V8_TARGET_ARCH_PPC && !V8_TARGET_ARCH_PPC64 && !V8_TARGET_ARCH_S390 &&    \
    !V8_TARGET_ARCH_RISCV64 && !V8_TARGET_ARCH_LOONG64 &&                      \
    !V8_TARGET_ARCH_RISCV32
#if defined(_M_X64) || defined(__x86_64__)
#define V8_TARGET_ARCH_X64 1
#elif defined(_M_IX86) || defined(__i386__)
#define V8_TARGET_ARCH_IA32 1
#elif defined(__AARCH64EL__) || defined(_M_ARM64)
#define V8_TARGET_ARCH_ARM64 1
#elif defined(__ARMEL__)
#define V8_TARGET_ARCH_ARM 1
#elif defined(__mips64)
#define V8_TARGET_ARCH_MIPS64 1
#elif defined(__MIPSEB__) || defined(__MIPSEL__)
#define V8_TARGET_ARCH_MIPS 1
#elif defined(_ARCH_PPC64)
#define V8_TARGET_ARCH_PPC64 1
#elif defined(_ARCH_PPC)
#define V8_TARGET_ARCH_PPC 1
#elif defined(__s390__)
#define V8_TARGET_ARCH_S390 1
#if defined(__s390x__)
#define V8_TARGET_ARCH_S390X 1
#endif
#elif defined(__riscv) || defined(__riscv__)
#if __riscv_xlen == 64
#define V8_TARGET_ARCH_RISCV64 1
#elif __riscv_xlen == 32
#define V8_TARGET_ARCH_RISCV32 1
#endif
#else
#error Target architecture was not detected as supported by v8
#endif
#endif

// Determine architecture pointer size.
#if V8_TARGET_ARCH_IA32
#define V8_TARGET_ARCH_32_BIT 1
#elif V8_TARGET_ARCH_X64
#if !V8_TARGET_ARCH_32_BIT && !V8_TARGET_ARCH_64_BIT
#if defined(__x86_64__) && __SIZEOF_POINTER__ == 4  // Check for x32.
#define V8_TARGET_ARCH_32_BIT 1
#else
#define V8_TARGET_ARCH_64_BIT 1
#endif
#endif
#elif V8_TARGET_ARCH_ARM
#define V8_TARGET_ARCH_32_BIT 1
#elif V8_TARGET_ARCH_ARM64
#define V8_TARGET_ARCH_64_BIT 1
#elif V8_TARGET_ARCH_MIPS
#define V8_TARGET_ARCH_32_BIT 1
#elif V8_TARGET_ARCH_MIPS64
#define V8_TARGET_ARCH_64_BIT 1
#elif V8_TARGET_ARCH_LOONG64
#define V8_TARGET_ARCH_64_BIT 1
#elif V8_TARGET_ARCH_PPC
#define V8_TARGET_ARCH_32_BIT 1
#elif V8_TARGET_ARCH_PPC64
#define V8_TARGET_ARCH_64_BIT 1
#elif V8_TARGET_ARCH_S390
#if V8_TARGET_ARCH_S390X
#define V8_TARGET_ARCH_64_BIT 1
#else
#define V8_TARGET_ARCH_32_BIT 1
#endif
#elif V8_TARGET_ARCH_RISCV64
#define V8_TARGET_ARCH_64_BIT 1
#elif V8_TARGET_ARCH_RISCV32
#define V8_TARGET_ARCH_32_BIT 1
#else
#error Unknown target architecture pointer size
#endif

// Check for supported combinations of host and target architectures.
#if V8_TARGET_ARCH_IA32 && !V8_HOST_ARCH_IA32
#error Target architecture ia32 is only supported on ia32 host
#endif
#if (V8_TARGET_ARCH_X64 && V8_TARGET_ARCH_64_BIT && \
     !((V8_HOST_ARCH_X64 || V8_HOST_ARCH_ARM64) && V8_HOST_ARCH_64_BIT))
#error Target architecture x64 is only supported on x64 and arm64 host
#endif
#if (V8_TARGET_ARCH_X64 && V8_TARGET_ARCH_32_BIT && \
     !(V8_HOST_ARCH_X64 && V8_HOST_ARCH_32_BIT))
#error Target architecture x32 is only supported on x64 host with x32 support
#endif
#if (V8_TARGET_ARCH_ARM && !(V8_HOST_ARCH_IA32 || V8_HOST_ARCH_ARM))
#error Target architecture arm is only supported on arm and ia32 host
#endif
#if (V8_TARGET_ARCH_ARM64 && !(V8_HOST_ARCH_X64 || V8_HOST_ARCH_ARM64))
#error Target architecture arm64 is only supported on arm64 and x64 host
#endif
#if (V8_TARGET_ARCH_MIPS && !(V8_HOST_ARCH_IA32 || V8_HOST_ARCH_MIPS))
#error Target architecture mips is only supported on mips and ia32 host
#endif
#if (V8_TARGET_ARCH_MIPS64 && !(V8_HOST_ARCH_X64 || V8_HOST_ARCH_MIPS64))
#error Target architecture mips64 is only supported on mips64 and x64 host
#endif
#if (V8_TARGET_ARCH_RISCV64 && !(V8_HOST_ARCH_X64 || V8_HOST_ARCH_RISCV64))
#error Target architecture riscv64 is only supported on riscv64 and x64 host
#endif
#if (V8_TARGET_ARCH_RISCV32 && !(V8_HOST_ARCH_IA32 || V8_HOST_ARCH_RISCV32))
#error Target architecture riscv32 is only supported on riscv32 and ia32 host
#endif
#if (V8_TARGET_ARCH_LOONG64 && !(V8_HOST_ARCH_X64 || V8_HOST_ARCH_LOONG64))
#error Target architecture loong64 is only supported on loong64 and x64 host
#endif

// Determine architecture endianness.
#if V8_TARGET_ARCH_IA32
#define V8_TARGET_LITTLE_ENDIAN 1
#elif V8_TARGET_ARCH_X64
#define V8_TARGET_LITTLE_ENDIAN 1
#elif V8_TARGET_ARCH_ARM
#define V8_TARGET_LITTLE_ENDIAN 1
#elif V8_TARGET_ARCH_ARM64
#define V8_TARGET_LITTLE_ENDIAN 1
#elif V8_TARGET_ARCH_LOONG64
#define V8_TARGET_LITTLE_ENDIAN 1
#elif V8_TARGET_ARCH_MIPS
#if defined(__MIPSEB__)
#define V8_TARGET_BIG_ENDIAN 1
#else
#define V8_TARGET_LITTLE_ENDIAN 1
#endif
#elif V8_TARGET_ARCH_MIPS64
#if defined(__MIPSEB__) || defined(V8_TARGET_ARCH_MIPS64_BE)
#define V8_TARGET_BIG_ENDIAN 1
#else
#define V8_TARGET_LITTLE_ENDIAN 1
#endif
#elif defined(__BIG_ENDIAN__)  // FOR PPCGR on AIX
#define V8_TARGET_BIG_ENDIAN 1
#elif V8_TARGET_ARCH_PPC_LE
#define V8_TARGET_LITTLE_ENDIAN 1
#elif V8_TARGET_ARCH_PPC_BE
#define V8_TARGET_BIG_ENDIAN 1
#elif V8_TARGET_ARCH_S390
#if V8_TARGET_ARCH_S390_LE_SIM
#define V8_TARGET_LITTLE_ENDIAN 1
#else
#define V8_TARGET_BIG_ENDIAN 1
#endif
#elif V8_TARGET_ARCH_RISCV32 || V8_TARGET_ARCH_RISCV64
#define V8_TARGET_LITTLE_ENDIAN 1
#elif defined(__BYTE_ORDER__)
#if __BYTE_ORDER__ == __ORDER_BIG_ENDIAN__
#define V8_TARGET_BIG_ENDIAN 1
#else
#define V8_TARGET_LITTLE_ENDIAN 1
#endif
#else
#error Unknown target architecture endianness
#endif

#undef V8_HAS_CPP_ATTRIBUTE

#endif  // V8CONFIG_H_<|MERGE_RESOLUTION|>--- conflicted
+++ resolved
@@ -90,16 +90,6 @@
 # define V8_OS_STRING "android"
 
 #elif defined(__APPLE__)
-<<<<<<< HEAD
-# define V8_OS_BSD 1
-# define V8_OS_POSIX 1
-# if TARGET_OS_OSX
-#  define V8_OS_MACOSX 1
-# endif  // TARGET_OS_OSX
-# if TARGET_OS_IPHONE
-#  define V8_OS_IOS 1
-# endif  // TARGET_OS_IPHONE
-=======
 # define V8_OS_POSIX 1
 # define V8_OS_BSD 1
 # define V8_OS_DARWIN 1
@@ -111,7 +101,6 @@
 #  define V8_OS_STRING "macos"
 # endif  // defined(TARGET_OS_IPHONE) && TARGET_OS_IPHONE
 
->>>>>>> d631c1ef
 #elif defined(__CYGWIN__)
 # define V8_OS_CYGWIN 1
 # define V8_OS_POSIX 1
